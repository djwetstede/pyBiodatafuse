--- conflicted
+++ resolved
@@ -3,14 +3,10 @@
 """Python module to construct a NetworkX graph from the annotated data frame."""
 
 import json
-<<<<<<< HEAD
+import logging
 import os
 import pickle
-=======
-import logging
-import pickle
 from collections import defaultdict
->>>>>>> 9f8f791a
 from logging import Logger
 from typing import Any, Dict
 
@@ -1222,44 +1218,46 @@
             if target and target != gene_node_label:  # No interactions with self
                 target_node_label = str(target)
 
-<<<<<<< HEAD
-            if target_node_label is not None:
-                interaction_type = annot.get("mimtype", "Interaction")
-                edge_attrs = Cons.MOLECULAR_INTERACTION_EDGE_ATTRS.copy()
-                edge_attrs["interaction_type"] = interaction_type
-                edge_attrs["rhea_id"] = annot.get("rhea_id", "")
-                edge_attrs["pathway_id"] = annot.get("pathway_id", "")
-                edge_attrs["edge_hash"] = hash(frozenset(edge_attrs.items()))  # type: ignore
-
-                if not g.has_node(target_node_label):
-                    node_attrs = Cons.WIKIPATHWAYS_MOLECULAR_NODE_ATTRS.copy()
-                    node_attrs.update(
-                        {
-                            "pathway_id": annot.get("pathway_id", ""),
-                            "pathway_label": annot.get("pathway_label", ""),
-                            "id": target_node_label,
-                        }
-                    )
-                    g.add_node(target_node_label, attr_dict=node_attrs)
-
-                edge_exists = False
-                if g.has_edge(gene_node_label, target_node_label):
-                    edge_data = g.get_edge_data(gene_node_label, target_node_label)
-                    for edge_key in edge_data:
-                        if (
-                            edge_data[edge_key].get("attr_dict", {}).get("edge_hash")
-                            == edge_attrs["edge_hash"]
-                        ):
-                            edge_exists = True
-                            break
-
-                if not edge_exists:
-                    g.add_edge(
-                        gene_node_label,
-                        target_node_label,
-                        label=interaction_type.upper(),
-                        attr_dict=edge_attrs,
-                    )
+            if target_node_label is None:
+                continue
+
+            interaction_type = annot.get(Cons.WIKIPATHWAYS_MIM_TYPE, "Interaction")
+            edge_attrs = Cons.MOLECULAR_INTERACTION_EDGE_ATTRS.copy()
+            edge_attrs[Cons.WIKIPATHWAYS_INTERACTION_TYPE] = interaction_type
+            edge_attrs[Cons.WIKIPATHWAYS_RHEA_ID] = annot.get(Cons.WIKIPATHWAYS_RHEA_ID, "")
+            edge_attrs[Cons.PATHWAY_ID] = annot.get(Cons.PATHWAY_ID, "")
+            edge_attrs[Cons.EDGE_HASH] = hash(frozenset(edge_attrs.items()))  # type: ignore
+
+            if not g.has_node(target_node_label):
+                node_attrs = Cons.MOLECULAR_PATHWAY_NODE_ATTRS.copy()
+                node_attrs.update(
+                    {
+                        Cons.PATHWAY_ID: annot.get(Cons.PATHWAY_ID, ""),
+                        Cons.PATHWAY_LABEL: annot.get(Cons.PATHWAY_LABEL, ""),
+                        Cons.ID: target_node_label,
+                        Cons.DATASOURCE: Cons.WIKIPATHWAYS,
+                    }
+                )
+                g.add_node(target_node_label, attr_dict=node_attrs)
+
+            edge_exists = False
+            if g.has_edge(gene_node_label, target_node_label):
+                edge_data = g.get_edge_data(gene_node_label, target_node_label)
+                for edge_key in edge_data:
+                    if (
+                        edge_data[edge_key].get("attr_dict", {}).get(Cons.EDGE_HASH)
+                        == edge_attrs[Cons.EDGE_HASH]
+                    ):
+                        edge_exists = True
+                        break
+
+            if not edge_exists:
+                g.add_edge(
+                    gene_node_label,
+                    target_node_label,
+                    label=interaction_type.capitalize(),
+                    attr_dict=edge_attrs,
+                )
     return g
 
 
@@ -1425,52 +1423,6 @@
         f.write("source\ttarget\tkey\tattributes\n")
         for u, v, k, attrs in g.edges(keys=True, data=True):
             f.write(f"{u}\t{v}\t{k}\t{json.dumps(attrs)}\n")
-=======
-            if target_node_label is None:
-                continue
-
-            interaction_type = annot.get(Cons.WIKIPATHWAYS_MIM_TYPE, "Interaction")
-            edge_attrs = Cons.MOLECULAR_INTERACTION_EDGE_ATTRS.copy()
-            edge_attrs[Cons.WIKIPATHWAYS_INTERACTION_TYPE] = interaction_type
-            edge_attrs[Cons.WIKIPATHWAYS_RHEA_ID] = annot.get(Cons.WIKIPATHWAYS_RHEA_ID, "")
-            edge_attrs[Cons.PATHWAY_ID] = annot.get(Cons.PATHWAY_ID, "")
-            edge_attrs[Cons.EDGE_HASH] = hash(frozenset(edge_attrs.items()))  # type: ignore
-
-            if not g.has_node(target_node_label):
-                node_attrs = Cons.MOLECULAR_PATHWAY_NODE_ATTRS.copy()
-                node_attrs.update(
-                    {
-                        Cons.PATHWAY_ID: annot.get(Cons.PATHWAY_ID, ""),
-                        Cons.PATHWAY_LABEL: annot.get(Cons.PATHWAY_LABEL, ""),
-                        Cons.ID: target_node_label,
-                        Cons.DATASOURCE: Cons.WIKIPATHWAYS,
-                    }
-                )
-                g.add_node(target_node_label, attr_dict=node_attrs)
-
-            edge_exists = False
-            if g.has_edge(gene_node_label, target_node_label):
-                edge_data = g.get_edge_data(gene_node_label, target_node_label)
-                for edge_key in edge_data:
-                    if (
-                        edge_data[edge_key].get("attr_dict", {}).get(Cons.EDGE_HASH)
-                        == edge_attrs[Cons.EDGE_HASH]
-                    ):
-                        edge_exists = True
-                        break
-
-            if not edge_exists:
-                g.add_edge(
-                    gene_node_label,
-                    target_node_label,
-                    label=interaction_type.capitalize(),
-                    attr_dict=edge_attrs,
-                )
-    return g
-
-
-"""Adding node types"""
->>>>>>> 9f8f791a
 
 
 def add_ensembl_homolog_subgraph(g, gene_node_label, annot_list):
@@ -1793,7 +1745,6 @@
     return g
 
 
-<<<<<<< HEAD
 def save_graph(
     combined_df: pd.DataFrame,
     combined_metadata: Dict[Any, Any],
@@ -1836,9 +1787,6 @@
     return g
 
 
-=======
-# TODO: Built this function for compounds
->>>>>>> 9f8f791a
 def _built_compound_based_graph(
     g: nx.MultiDiGraph,
     combined_df: pd.DataFrame,
