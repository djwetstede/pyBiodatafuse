# coding: utf-8

"""Python module to construct a NetworkX graph from the annotated data frame."""

import json
import logging
import pickle
from collections import defaultdict
from logging import Logger
from typing import Any, Dict

import networkx as nx
import numpy as np
import pandas as pd
from tqdm import tqdm

<<<<<<< HEAD
from pyBiodatafuse.constants import (
    BGEE,
    BGEE_ANATOMICAL_NODE_ATTRS,
    BGEE_ANATOMICAL_NODE_MAIN_LABEL,
    BGEE_EDGE_ATTRS,
    BGEE_GENE_ANATOMICAL_EDGE_LABEL,
    BGEE_GENE_EXPRESSION_LEVELS_COL,
    BRIDGEDB,
    COMPOUND_DISEASE_EDGE_LABEL,
    COMPOUND_NODE_LABELS,
    COMPOUND_NODE_MAIN_LABEL,
    COMPOUND_SIDE_EFFECT_EDGE_ATTRS,
    COMPOUND_SIDE_EFFECT_EDGE_LABEL,
    DISEASE_NODE_MAIN_LABEL,
    DISGENET,
    DISGENET_DISEASE_COL,
    DISGENET_DISEASE_NODE_ATTRS,
    DISGENET_EDGE_ATTRS,
    ENSEMBL_HOMOLOG_COL,
    ENSEMBL_HOMOLOG_EDGE_ATTRS,
    ENSEMBL_HOMOLOG_EDGE_LABEL,
    ENSEMBL_HOMOLOG_MAIN_LABEL,
    ENSEMBL_HOMOLOG_NODE_ATTRS,
    GENE_DISEASE_EDGE_LABEL,
    GENE_GO_EDGE_ATTRS,
    GENE_GO_EDGE_LABEL,
    GENE_NODE_ATTRS,
    GENE_NODE_MAIN_LABEL,
    GENE_NODE_LABELS,
    GENE_PATHWAY_EDGE_ATTRS,
    GENE_PATHWAY_EDGE_LABEL,
    GO_BP_NODE_LABELS,
    GO_CC_NODE_LABELS,
    GO_MF_NODE_LABELS,
    GO_NODE_ATTRS,
    GO_NODE_MAIN_LABEL,
    HOMOLOG_NODE_LABELS,
    KEGG,
    KEGG_COL,
    KEGG_COMPOUND_COL,
    KEGG_COMPOUND_EDGE_ATTRS,
    KEGG_COMPOUND_EDGE_LABEL,
    KEGG_COMPOUND_NODE_ATTRS,
    LITERATURE_DISEASE_COL,
    LITERATURE_DISEASE_EDGE_ATTRS,
    LITERATURE_DISEASE_NODE_ATTRS,
    LITERATURE_NODE_MAIN_LABEL,
    MINERVA,
    MOLECULAR_INTERACTION_EDGE_ATTRS,
    MOLECULAR_PATHWAY_NODE_ATTRS,
    MOLMEDB,
    MOLMEDB_COMPOUND_NODE_ATTRS,
    MOLMEDB_COMPOUND_PROTEIN_COL,
    MOLMEDB_PROTEIN_COMPOUND_COL,
    MOLMEDB_PROTEIN_COMPOUND_EDGE_ATTRS,
    MOLMEDB_PROTEIN_COMPOUND_EDGE_LABEL,
    OPENTARGETS,
    OPENTARGETS_COMPOUND_NODE_ATTRS,
    OPENTARGETS_DISEASE_COL,
    OPENTARGETS_DISEASE_COMPOUND_COL,
    OPENTARGETS_DISEASE_COMPOUND_EDGE_ATTRS,
    OPENTARGETS_DISEASE_EDGE_ATTRS,
    OPENTARGETS_DISEASE_NODE_ATTRS,
    OPENTARGETS_GENE_COMPOUND_COL,
    OPENTARGETS_GENE_COMPOUND_EDGE_ATTRS,
    OPENTARGETS_GO_COL,
    OPENTARGETS_REACTOME_COL,
    PATHWAY_NODE_ATTRS,
    PATHWAY_NODE_MAIN_LABEL,
    PUBCHEM,
    PUBCHEM_COMPOUND_ASSAYS_COL,
    PUBCHEM_COMPOUND_NODE_ATTRS,
    PUBCHEM_GENE_COMPOUND_EDGE_ATTRS,
    SIDE_EFFECT_NODE_ATTRS,
    SIDE_EFFECT_NODE_MAIN_LABEL,
    STRING,
    STRING_PPI_COL,
    STRING_PPI_EDGE_ATTRS,
    STRING_PPI_EDGE_LABEL,
    STRING_PPI_EDGE_MAIN_LABEL,
    WIKIPATHWAYS,
    WIKIPATHWAYS_MOLECULAR_COL,
)
=======
import pyBiodatafuse.constants as Cons

logger = Logger(__name__)
logger.setLevel(logging.INFO)
>>>>>>> 9f8f791a


def load_dataframe_from_pickle(pickle_path: str) -> pd.DataFrame:
    """Load a previously annotated DataFrame from a pickle file.

    :param pickle_path: the path to a previously obtained annotation DataFrame dumped as a pickle file.
    :returns: a Pandas DataFrame.
    """
    with open(pickle_path, "rb") as rin:
        df = pickle.load(rin)

    return df


def merge_node(g, node_label, node_attrs):
    """Merge the attr_dict of a newly added node to the graph on duplication, otherwise, add the new node.

    :param g: the graph to which the node will be added.
    :param node_label: node label.
    :param node_attrs: dictionary of node attributes.
    """
    if node_label not in g.nodes():
        g.add_node(node_label, attr_dict=node_attrs)
    else:
        if "attr_dict" in g.nodes[node_label]:
            for k, v in node_attrs.items():
                if k in g.nodes[node_label]["attr_dict"]:
                    if g.nodes[node_label]["attr_dict"][k] is not None:
                        if isinstance(v, str):
                            v_list = g.nodes[node_label]["attr_dict"][k].split("|")
                            v_list.append(v)
                            g.nodes[node_label]["attr_dict"][k] = "|".join(list(set(v_list)))
                    else:
                        g.nodes[node_label]["attr_dict"][k] = v
                else:
                    g.nodes[node_label]["attr_dict"][k] = v
        else:
            g.add_node(node_label, attr_dict=node_attrs)


"""Adding node and edges from annotators"""


def add_gene_bgee_subgraph(g, gene_node_label, annot_list):
    """Construct part of the graph by linking the gene to a list of anatomical entities.

    :param g: the input graph to extend with new nodes and edges.
    :param gene_node_label: the gene node to be linked to annotation entities.
    :param annot_list: list of anatomical entities from Bgee with gene expression levels.
    :returns: a NetworkX MultiDiGraph
    """
    logger.debug("Adding Bgee nodes and edges")
    for annot in annot_list:
        if pd.isna(annot[Cons.ANATOMICAL_NAME]):
            continue

        annot_node_label = annot[Cons.BGEE_ANATOMICAL_NODE_MAIN_LABEL].replace(":", "_")
        entity_attrs = Cons.BGEE_ANATOMICAL_NODE_ATTRS.copy()
        entity_attrs.update(
            {
                Cons.NAME: annot[Cons.ANATOMICAL_NAME],
                Cons.ID: annot[Cons.ANATOMICAL_ID],
                Cons.DATASOURCE: Cons.BGEE,
                Cons.UBERON: annot[Cons.ANATOMICAL_ID].split(":")[1],
            }
        )

        g.add_node(annot_node_label, attr_dict=entity_attrs)

        edge_attrs = Cons.BGEE_EDGE_ATTRS.copy()
        fields = {
            Cons.CONFIDENCE_ID,
            Cons.CONFIDENCE_LEVEL_NAME,
            Cons.EXPRESSION_LEVEL,
            Cons.DEVELOPMENTAL_ID,
            Cons.DEVELOPMENTAL_STAGE_NAME,
        }

        for field in fields:
            if pd.notna(annot[field]):
                edge_attrs[field] = annot[field]

        edge_hash = hash(frozenset(edge_attrs.items()))
        edge_attrs[Cons.EDGE_HASH] = edge_hash
        edge_data = g.get_edge_data(gene_node_label, annot_node_label)
        edge_data = {} if edge_data is None else edge_data
        node_exists = [
            x for x, y in edge_data.items() if y["attr_dict"][Cons.EDGE_HASH] == edge_hash
        ]

        if len(node_exists) == 0:
            g.add_edge(
                gene_node_label,
                annot_node_label,
                label=Cons.BGEE_GENE_ANATOMICAL_EDGE_LABEL,
                attr_dict=edge_attrs,
            )

    return g


def add_disgenet_gene_disease_subgraph(g, gene_node_label, annot_list):
    """Construct part of the graph by linking the gene to diseases.

    :param g: the input graph to extend with new nodes and edges.
    :param gene_node_label: the gene node to be linked to diseases.
    :param annot_list: list of diseases from DisGeNET.
    :returns: a NetworkX MultiDiGraph
    """
    logger.debug("Adding DisGeNET nodes and edges")
    for annot in annot_list:
        if pd.isna(annot[Cons.DISEASE_NAME]):
            continue

        annot_node_label = annot[Cons.DISEASE_NODE_MAIN_LABEL]
        annot_node_attrs = Cons.DISGENET_DISEASE_NODE_ATTRS.copy()
        annot_node_attrs.update(
            {
                Cons.NAME: annot[Cons.DISEASE_NAME],
                Cons.ID: annot[Cons.UMLS],
                Cons.DATASOURCE: Cons.DISGENET,
            }
        )

        other_ids = {
            Cons.HPO: annot[Cons.HPO],
            Cons.NCI: annot[Cons.NCI],
            Cons.OMIM: annot[Cons.OMIM],
            Cons.MONDO: annot[Cons.MONDO],
            Cons.ORDO: annot[Cons.ORDO],
            Cons.EFO: annot[Cons.EFO],
            Cons.DO: annot[Cons.DO],
            Cons.MESH: annot[Cons.MESH],
            Cons.UMLS: annot[Cons.UMLS],
            Cons.DISEASE_TYPE: annot[Cons.DISEASE_TYPE],
        }

        for key, value in other_ids.items():
            if pd.notna(value):
                annot_node_attrs[key] = value

        g.add_node(annot_node_label, attr_dict=annot_node_attrs)

        edge_attrs = Cons.DISGENET_EDGE_ATTRS.copy()
        edge_attrs[Cons.DISGENET_SCORE] = annot[Cons.DISGENET_SCORE]

        if pd.notna(annot[Cons.DISGENET_EI]):
            edge_attrs[Cons.DISGENET_EI] = annot[Cons.DISGENET_EI]
        if pd.notna(annot[Cons.DISGENET_EL]):
            edge_attrs[Cons.DISGENET_EL] = annot[Cons.DISGENET_EL]

        edge_hash = hash(frozenset(edge_attrs.items()))
        edge_attrs[Cons.EDGE_HASH] = edge_hash  # type: ignore
        edge_data = g.get_edge_data(gene_node_label, annot_node_label)
        edge_data = {} if edge_data is None else edge_data
        node_exists = [
            x for x, y in edge_data.items() if y["attr_dict"][Cons.EDGE_HASH] == edge_hash
        ]

        if len(node_exists) == 0:
            g.add_edge(
                gene_node_label,
                annot_node_label,
                label=Cons.GENE_DISEASE_EDGE_LABEL,
                attr_dict=edge_attrs,
            )

    return g


def add_intact_interactions_subgraph(g, gene_node_label, annot_list):
    """Construct part of the graph by linking the gene interactions via IntAct, including all interaction attributes.

    :param g: the input graph to extend with new nodes and edges.
    :param gene_node_label: the gene node to be linked to compounds or proteins.
    :param annot_list: list of interactions from IntAct.
    :returns: a NetworkX MultiDiGraph
    """
    logger.debug("Adding IntAct nodes and edges")
    if not hasattr(add_intact_interactions_subgraph, "seen_interaction_ids"):
        add_intact_interactions_subgraph.seen_interaction_ids = set()

    seen_interaction_ids = add_intact_interactions_subgraph.seen_interaction_ids
    edges_seen = {}

    for interaction in annot_list:
        interaction_id = interaction[Cons.INTACT_INTERACTION_ID]
        if not interaction_id or interaction_id in seen_interaction_ids:
            continue

        seen_interaction_ids.add(interaction_id)

        try:
            id_a = interaction[Cons.INTACT_ID_A]
            id_b = interaction[Cons.INTACT_ID_B]
        except KeyError:
            continue

        is_a_chebi = isinstance(id_a, str) and id_a.startswith("CHEBI:")
        is_b_chebi = isinstance(id_b, str) and id_b.startswith("CHEBI:")

        if is_a_chebi:
            partner_node_label = id_a
            partner_name = interaction[Cons.INTACT_INTERACTOR_A_NAME]
            partner_species = interaction[Cons.INTACT_INTERACTOR_A_SPECIES]
            molecule = interaction[Cons.INTACT_MOLECULE_A]
            is_compound = True
        elif is_b_chebi:
            partner_node_label = id_b
            partner_name = interaction[Cons.INTACT_INTERACTOR_B_NAME]
            partner_species = interaction[Cons.INTACT_INTERACTOR_B_SPECIES]
            molecule = interaction[Cons.INTACT_MOLECULE_B]
            is_compound = True
        else:
            partner_node_label = interaction[Cons.INTACT_PPI_EDGE_MAIN_LABEL]
            is_compound = False

        if not partner_node_label or pd.isna(partner_node_label):
            continue

        edge_key = (gene_node_label, partner_node_label)
        if edge_key in edges_seen:
            existing = edges_seen[edge_key]
            method = interaction[Cons.INTACT_DETECTION_METHOD]
            if method:
                if isinstance(existing[Cons.INTACT_DETECTION_METHOD], list):
                    existing[Cons.INTACT_DETECTION_METHOD].append(method)
                else:
                    existing[Cons.INTACT_DETECTION_METHOD] = [
                        existing[Cons.INTACT_DETECTION_METHOD],
                        method,
                    ]
            continue

        if is_compound:
            annot_node_attrs = Cons.INTACT_COMPOUND_NODE_ATTRS.copy()
            annot_node_attrs[Cons.ID] = partner_node_label
            annot_node_attrs[Cons.NAME] = partner_name
            annot_node_attrs[Cons.SPECIES] = partner_species
            annot_node_attrs[Cons.MOLECULE] = molecule
            merge_node(g, partner_node_label, annot_node_attrs)

        edge_attrs = Cons.INTACT_PPI_EDGE_ATTRS.copy()

        for key, value in interaction.items():
            if value is None or (isinstance(value, str) and not value.strip()):
                continue
            edge_attrs[key] = ",".join(map(str, value)) if isinstance(value, list) else value

        edge_attrs[Cons.EDGE_HASH] = hash(frozenset(edge_attrs.items()))

        edges_seen[edge_key] = edge_attrs

    for (source, target), edge_attrs in edges_seen.items():
        g.add_edge(
            source,
            target,
            label=edge_attrs[Cons.LABEL],
            attr_dict=edge_attrs,
        )

    return g


# TODO: test this function
def add_intact_compound_interactions_subgraph(g, compound_node_label, annot_list):
    """Construct part of the graph by linking the compound interactions via IntAct, including all interaction attributes.

    :param g: the input graph to extend with new nodes and edges.
    :param compound_node_label: the compound node label (used as source node), expected as a ChEBI ID (e.g., '15361').
    :param annot_list: list of interaction dicts from IntAct.
    :returns: a NetworkX MultiDiGraph
    """
    logger.debug("Adding IntAct compound nodes and edges")
    if not hasattr(add_intact_compound_interactions_subgraph, "seen_interaction_ids"):
        add_intact_compound_interactions_subgraph.seen_interaction_ids = set()

    seen_interaction_ids = add_intact_compound_interactions_subgraph.seen_interaction_ids
    edges_seen = {}

    compound_full_id = f"CHEBI:{compound_node_label.strip()}"

    for interaction in annot_list:
        interaction_id = interaction[Cons.INTACT_BINARY_INTERACTION_ID]
        if not interaction_id or interaction_id in seen_interaction_ids:
            continue
        seen_interaction_ids.add(interaction_id)

        id_a = interaction[Cons.INTACT_ID_A].strip()
        id_b = interaction[Cons.INTACT_ID_B].strip()

        if compound_full_id == id_a:
            partner_id = id_b
            partner_name = interaction[Cons.INTACT_INTERACTOR_B_NAME]
            partner_species = interaction[Cons.INTACT_INTERACTOR_B_SPECIES]
            partner_molecule = interaction[Cons.INTACT_MOLECULE_B]
        elif compound_full_id == id_b:
            partner_id = id_a
            partner_name = interaction[Cons.INTACT_INTERACTOR_A_NAME]
            partner_species = interaction[Cons.INTACT_INTERACTOR_A_SPECIES]
            partner_molecule = interaction[Cons.INTACT_MOLECULE_A]
        else:
            continue

        if not partner_id or pd.isna(partner_id):
            continue

        edge_key = (compound_node_label, partner_id)
        if edge_key in edges_seen:
            existing_methods = edges_seen[edge_key].get("detection_method", "")
            new_method = interaction.get("detection_method", "")
            if new_method and new_method not in existing_methods:
                existing_methods += f",{new_method}"
                edges_seen[edge_key]["detection_method"] = existing_methods
            continue

        node_label_type = (
            Cons.COMPOUND_NODE_LABELS if partner_id.startswith("CHEBI:") else Cons.GENE_NODE_LABELS
        )

        partner_node_attrs = {
            "id": partner_id,
            "label": partner_name,
            "species": partner_species,
            "molecule": partner_molecule,
            "labels": node_label_type,
        }
        merge_node(g, partner_id, partner_node_attrs)

        edge_attrs = {
            key: ",".join(map(str, value)) if isinstance(value, list) else value
            for key, value in interaction.items()
            if value is not None and not (isinstance(value, str) and not value.strip())
        }
        edge_attrs["detection_method"] = interaction.get("detection_method", "")
        edge_attrs["interaction_type"] = interaction.get("type", "compound-ppi")
        edge_attrs["edge_hash"] = hash(frozenset(edge_attrs.items()))

        edges_seen[edge_key] = edge_attrs

    for (source, target), edge_attrs in edges_seen.items():
        g.add_edge(
            source,
            target,
            label=edge_attrs.get("interaction_type", "compound-ppi"),
            attr_dict=edge_attrs,
        )

    return g


def add_literature_gene_disease_subgraph(g, gene_node_label, annot_list):
    """Construct part of the graph by linking the gene to diseases form literature.

    :param g: the input graph to extend with new nodes and edges.
    :param gene_node_label: the gene node to be linked to diseases.
    :param annot_list: list of diseases from DisGeNET.
    :returns: a NetworkX MultiDiGraph
    """
    logger.debug("Adding literature disease nodes and edges")
    for annot in annot_list:
        if pd.isna(annot["disease_name"]):
            continue
        annot_node_label = annot[Cons.LITERATURE_NODE_MAIN_LABEL]
        annot_node_attrs = Cons.LITERATURE_DISEASE_NODE_ATTRS.copy()
        annot_node_attrs.update(
            {"datasource": annot["source"], "name": annot["disease_name"], "id": annot[Cons.UMLS]}
        )

        other_ids = {
            Cons.UMLS: annot[Cons.UMLS],
            Cons.MONDO: annot[Cons.MONDO],
        }

        for key, value in other_ids.items():
            if pd.notna(value):
                annot_node_attrs[key] = value

        g.add_node(annot_node_label, attr_dict=annot_node_attrs)

        edge_attrs = Cons.LITERATURE_DISEASE_EDGE_ATTRS.copy()
        edge_attrs["datasource"] = annot["source"]

        edge_hash = hash(frozenset(edge_attrs.items()))
        edge_attrs["edge_hash"] = edge_hash
        edge_data = g.get_edge_data(gene_node_label, annot_node_label)
        edge_data = {} if edge_data is None else edge_data
        node_exists = [x for x, y in edge_data.items() if y["attr_dict"]["edge_hash"] == edge_hash]

        if len(node_exists) == 0:
            g.add_edge(
                gene_node_label,
                annot_node_label,
                label=Cons.GENE_DISEASE_EDGE_LABEL,
                attr_dict=edge_attrs,
            )

    return g


<<<<<<< HEAD
def add_opentargets_compound_disease_subgraph(g, compound_node_label, annot_list):
    """Construct part of the graph by linking the compound to disease annotations.

    :param g: the input graph to extend with new nodes and edges.
    :param compound_node_label: the compound node to be linked to disease entities.
    :param annot_list: list of disease annotations from OpenTargets.
    :returns: a NetworkX MultiDiGraph
    """
    for annot in annot_list:
        if pd.isna(annot.get("disease_name")):
            continue

        annot_node_label = annot[DISEASE_NODE_MAIN_LABEL]

        annot_node_attrs = OPENTARGETS_DISEASE_NODE_ATTRS.copy()
        annot_node_attrs.update({
            "name": annot.get("disease_name"),
            "therapeutic_areas": annot.get("therapeutic_areas"),
            "HPO": annot.get("HPO"),
            "NCI": annot.get("NCI"),
            "OMIM": annot.get("OMIM"),
            "MONDO": annot.get("MONDO"),
            "ORDO": annot.get("ORDO"),
            "EFO": annot.get("EFO"),
            "DO": annot.get("DO"),
            "MESH": annot.get("MESH"),
            "UMLS": annot.get("UMLS"),
        })

        merge_node(g, annot_node_label, annot_node_attrs)

        edge_attrs = OPENTARGETS_DISEASE_EDGE_ATTRS.copy()
        edge_hash = hash(frozenset(edge_attrs.items()))
        edge_attrs["edge_hash"] = edge_hash

        edge_data = g.get_edge_data(compound_node_label, annot_node_label)
        edge_data = {} if edge_data is None else edge_data
        node_exists = [
            x for x, y in edge_data.items()
            if y["attr_dict"]["edge_hash"] == edge_hash
        ]

        if len(node_exists) == 0:
            g.add_edge(
                compound_node_label,
                annot_node_label,
                label=COMPOUND_DISEASE_EDGE_LABEL,
                attr_dict=edge_attrs,
            )

    return g

# TODO: The disease annotations are not curated and will be used again when the OpenTarget annotation improves.
# def add_opentargets_gene_disease_subgraph(g, gene_node_label, annot_list):  # TODO: should be updated
#     """Construct part of the graph by linking the gene to a list of annotation entities (disease, compound ..etc).

#     :param g: the input graph to extend with new nodes and edges.
#     :param gene_node_label: the gene node to be linked to annotation entities.
#     :param annot_list: list of annotations from a specific source (e.g. DisGeNET, WikiPathways ..etc).
#     :returns: a NetworkX MultiDiGraph
#     """
#     for annot in annot_list:
#         if not pd.isna(annot["disease_name"]):
#             annot_node_label = annot[DISEASE_NODE_MAIN_LABEL]
#             annot_node_attrs = OPENTARGETS_DISEASE_NODE_ATTRS.copy()
#             annot_node_attrs.update(
#                 {
#                     "name": annot["disease_name"],
#                     "id": annot["disease_id"],
#                     "therapeutic_areas": annot["therapeutic_areas"],
#                 }
#             )

#             # g.add_node(annot_node_label, attr_dict=annot_node_attrs)
#             merge_node(g, annot_node_label, annot_node_attrs)

#             edge_attrs = OPENTARGETS_DISEASE_EDGE_ATTRS

#             edge_hash = hash(frozenset(edge_attrs.items()))
#             edge_attrs["edge_hash"] = edge_hash
#             edge_data = g.get_edge_data(gene_node_label, annot_node_label)
#             edge_data = {} if edge_data is None else edge_data
#             node_exists = [
#                 x for x, y in edge_data.items() if y["attr_dict"]["edge_hash"] == edge_hash
#             ]

#             if len(node_exists) == 0:
#                 g.add_edge(
#                     gene_node_label,
#                     annot_node_label,
#                     label=OPENTARGETS_GENE_DISEASE_EDGE_LABEL,
#                     attr_dict=edge_attrs,
#                 )

#     return g


def add_minerva_gene_pathway_subgraph(g: nx.MultiDiGraph, gene_node_label: str, annot_list: list):
=======
def add_minerva_gene_pathway_subgraph(g, gene_node_label, annot_list):
>>>>>>> 9f8f791a
    """Construct part of the graph by linking the gene to MINERVA pathways.

    :param g: the input graph to extend with new nodes and edges.
    :param gene_node_label: the gene node to be linked to MINERVA pathways.
    :param annot_list: list of MINERVA pathways from MINERVA.
    :returns: a NetworkX MultiDiGraph
    """
    logger.debug("Adding MINERVA nodes and edges")
    for annot in annot_list:
        if pd.isna(annot[Cons.PATHWAY_LABEL]):
            continue

        annot_node_label = annot[Cons.MINERVA_PATHWAY_NODE_MAIN_LABEL]
        annot_node_attrs = Cons.MINERVA_PATHWAY_NODE_ATTRS.copy()
        annot_node_attrs.update(
            {
                Cons.DATASOURCE: Cons.MINERVA,
                Cons.NAME: annot[Cons.PATHWAY_LABEL],
                Cons.ID: annot[Cons.PATHWAY_ID],
                Cons.GENE_COUNTS: annot[Cons.PATHWAY_GENE_COUNTS],
            }
        )

        g.add_node(annot_node_label, attr_dict=annot_node_attrs)

        edge_attrs = Cons.GENE_PATHWAY_EDGE_ATTRS.copy()
        edge_attrs[Cons.DATASOURCE] = Cons.MINERVA

        edge_hash = hash(frozenset(edge_attrs.items()))
        edge_attrs[Cons.EDGE_HASH] = edge_hash
        edge_data = g.get_edge_data(gene_node_label, annot_node_label)
        edge_data = {} if edge_data is None else edge_data
        node_exists = [
            x for x, y in edge_data.items() if y["attr_dict"][Cons.EDGE_HASH] == edge_hash
        ]

        if len(node_exists) == 0:
            g.add_edge(
                gene_node_label,
                annot_node_label,
                label=Cons.GENE_PATHWAY_EDGE_LABEL,
                attr_dict=edge_attrs,
            )

    return g


def add_wikipathways_gene_pathway_subgraph(g, gene_node_label, annot_list):
    """Construct part of the graph by linking the gene to pathways from WikiPathways.

    :param g: the input graph to extend with new nodes and edges.
    :param gene_node_label: the gene node to be linked to pathways from WikiPathways.
    :param annot_list: list of pathways from WikiPathways.
    :returns: a NetworkX MultiDiGraph
    """
    logger.debug("Adding WikiPathways pathway nodes and edges")
    for annot in annot_list:
        if pd.isna(annot[Cons.WIKIPATHWAYS_NODE_MAIN_LABEL]):
            continue

        annot_node_label = annot[Cons.WIKIPATHWAYS_NODE_MAIN_LABEL]
        annot_node_attrs = Cons.WIKIPATHWAYS_NODE_ATTRS.copy()
        annot_node_attrs.update(
            {
                Cons.DATASOURCE: Cons.WIKIPATHWAYS,
                Cons.NAME: annot[Cons.PATHWAY_LABEL],
                Cons.ID: annot[Cons.PATHWAY_ID],
                Cons.GENE_COUNTS: annot[Cons.PATHWAY_GENE_COUNTS],
            }
        )

        g.add_node(annot_node_label, attr_dict=annot_node_attrs)

        edge_attrs = Cons.GENE_PATHWAY_EDGE_ATTRS.copy()
        edge_attrs[Cons.DATASOURCE] = Cons.WIKIPATHWAYS

        edge_hash = hash(frozenset(edge_attrs.items()))
        edge_attrs[Cons.EDGE_HASH] = edge_hash
        edge_data = g.get_edge_data(gene_node_label, annot_node_label)
        edge_data = {} if edge_data is None else edge_data
        node_exists = [
            x for x, y in edge_data.items() if y["attr_dict"][Cons.EDGE_HASH] == edge_hash
        ]

        if len(node_exists) == 0:
            g.add_edge(
                gene_node_label,
                annot_node_label,
                label=Cons.GENE_PATHWAY_EDGE_LABEL,
                attr_dict=edge_attrs,
            )

    return g


def add_kegg_gene_pathway_subgraph(g, gene_node_label, annot_list):
    """Construct part of the graph by linking the gene to pathways from KEGG.

    :param g: the input graph to extend with new nodes and edges.
    :param gene_node_label: the gene node to be linked to pathways from KEGG.
    :param annot_list: list of pathways from KEGG.
    :returns: a NetworkX MultiDiGraph
    """
    logger.debug("Adding KEGG nodes and edges")
    for annot in annot_list:
        if pd.isna(annot[Cons.PATHWAY_LABEL]):
            continue

        annot_node_label = annot[Cons.KEGG_PATHWAY_NODE_MAIN_LABEL]
        annot_node_attrs = Cons.KEGG_PATHWAY_NODE_ATTRS.copy()
        annot_node_attrs.update(
            {
                Cons.DATASOURCE: Cons.KEGG,
                Cons.NAME: annot[Cons.PATHWAY_LABEL],
                Cons.ID: annot[Cons.PATHWAY_ID],
                Cons.GENE_COUNTS: annot[Cons.PATHWAY_GENE_COUNTS],
            }
        )

        # g.add_node(annot_node_label, attr_dict=annot_node_attrs)
        merge_node(g, annot_node_label, annot_node_attrs)

        edge_attrs = Cons.GENE_PATHWAY_EDGE_ATTRS.copy()
        edge_attrs[Cons.DATASOURCE] = Cons.KEGG

        edge_hash = hash(frozenset(edge_attrs.items()))
        edge_attrs[Cons.EDGE_HASH] = edge_hash
        edge_data = g.get_edge_data(gene_node_label, annot_node_label)
        edge_data = {} if edge_data is None else edge_data
        node_exists = [
            x for x, y in edge_data.items() if y["attr_dict"][Cons.EDGE_HASH] == edge_hash
        ]

        if len(node_exists) == 0:
            g.add_edge(
                gene_node_label,
                annot_node_label,
                label=Cons.GENE_PATHWAY_EDGE_LABEL,
                attr_dict=edge_attrs,
            )

    return g


def add_kegg_compounds_subgraph(g, pathway_node_label, compounds_list, combined_df):
    """Construct part of the graph by linking the KEGG compound to its respective pathway.

    :param g: the input graph to extend with new nodes and edges.
    :param pathway_node_label: the pathway node to be linked to compound nodes.
    :param compounds_list: list of compounds from KEGG.
    :param combined_df: the combined dataframe.
    :returns: a NetworkX MultiDiGraph
    """
    logger.debug("Adding KEGG compound nodes and edges")
    for compound in compounds_list:
        if pd.isna(compound[Cons.KEGG_COMPOUND_NAME]):
            continue

        annot_node_label = compound[Cons.KEGG_IDENTIFIER]
        annot_node_attrs = Cons.KEGG_COMPOUND_NODE_ATTRS.copy()
        annot_node_attrs.update(
            {
                Cons.ID: compound[Cons.KEGG_IDENTIFIER],
                Cons.LABEL: compound[Cons.KEGG_COMPOUND_NAME],
            }
        )

        merge_node(g, annot_node_label, annot_node_attrs)

        for _, path_row in combined_df.iterrows():
            pathways = path_row.get(Cons.PATHWAYS, [])
            if isinstance(pathways, list) and pathways:
                for pathway in pathways:
                    if pathway_node_label != pathway.get(Cons.PATHWAYS, ""):
                        continue

                    if Cons.PATHWAY_COMPOUNDS in pathway:
                        pathway_compounds = [
                            comp[Cons.KEGG_IDENTIFIER] for comp in pathway[Cons.PATHWAY_COMPOUNDS]
                        ]
                        if compound[Cons.KEGG_IDENTIFIER] in pathway_compounds:
                            edge_attrs = Cons.KEGG_COMPOUND_EDGE_ATTRS.copy()
                            edge_hash = hash(frozenset(edge_attrs.items()))
                            edge_attrs[Cons.EDGE_HASH] = edge_hash
                            edge_data = g.get_edge_data(pathway_node_label, annot_node_label)
                            edge_data = {} if edge_data is None else edge_data
                            node_exists = [
                                x
                                for x, y in edge_data.items()
                                if "attr_dict" in y
                                and y["attr_dict"].get(Cons.EDGE_HASH) == edge_hash
                            ]

            for pathway in pathways:
                if pathway_node_label != pathway.get(Cons.PATHWAYS):
                    continue

                if Cons.PATHWAY_COMPOUNDS not in pathway:
                    continue

                pathway_compounds = [
                    comp[Cons.KEGG_IDENTIFIER] for comp in pathway[Cons.PATHWAY_COMPOUNDS]
                ]
                if compound[Cons.KEGG_IDENTIFIER] not in pathway_compounds:
                    continue

                edge_attrs = Cons.KEGG_COMPOUND_EDGE_ATTRS.copy()
                edge_hash = hash(frozenset(edge_attrs.items()))
                edge_attrs[Cons.EDGE_HASH] = edge_hash  # type: ignore
                edge_data = g.get_edge_data(pathway_node_label, annot_node_label)
                edge_data = {} if edge_data is None else edge_data
                node_exists = [
                    x
                    for x, y in edge_data.items()
                    if "attr_dict" in y and y["attr_dict"].get(Cons.EDGE_HASH) == edge_hash
                ]

                if len(node_exists) == 0:
                    g.add_edge(
                        pathway_node_label,
                        annot_node_label,
                        label=Cons.KEGG_COMPOUND_EDGE_LABEL,
                        attr_dict=edge_attrs,
                    )

    return g


# TODO: Fix this function - Delano
def process_kegg_pathway_compound(g, kegg_pathway_compound, combined_df):
    """Process pathway-compound relationships from KEGG and add them to the graph.

    :param g: the input graph to extend with pathway-compound relationships.
    :param kegg_pathway_compound: DataFrame containing pathway-compound relationships.
    :param combined_df: DataFrame containing KEGG pathway data.
    """
    logger.debug("Processing KEGG pathway-compound relationships")
    for _, row in kegg_pathway_compound.iterrows():
        compound_info = row[Cons.KEGG_PATHWAY_COL]

        if isinstance(compound_info, dict):
            compounds_list = [compound_info]
        elif isinstance(compound_info, list):
            compounds_list = compound_info
        else:
            compounds_list = []

        for compound in compounds_list:
            print(compound)
            compound_id = compound[Cons.KEGG_IDENTIFIER]

            for _, pathway_row in combined_df.iterrows():
                pathway_data = pathway_row[Cons.PATHWAY_COMPOUNDS]

                if not isinstance(pathway_data, list):
                    continue

                for pathway in pathway_data:
                    pathway_id = pathway.get(Cons.PATHWAY_ID)
                    pathway_compounds = pathway.get(Cons.PATHWAY_COMPOUNDS, [])

                    if any(c.get(Cons.KEGG_IDENTIFIER) == compound_id for c in pathway_compounds):
                        add_kegg_compounds_subgraph(g, pathway_id, compounds_list, combined_df)


def add_opentargets_gene_reactome_pathway_subgraph(g, gene_node_label, annot_list):
    """Construct part of the graph by linking the gene to Reactome pathways.

    :param g: the input graph to extend with new nodes and edges.
    :param gene_node_label: the gene node to be linked to Reactome pathways.
    :param annot_list: list of Reactome pathways from OpenTargets.
    :returns: a NetworkX MultiDiGraph
    """
    logger.debug("Adding OpenTargets Reactome nodes and edges")
    for annot in annot_list:
        if pd.isna(annot[Cons.PATHWAY_ID]):
            continue

        annot_node_label = annot[Cons.OPENTARGETS_REACTOME_NODE_MAIN_LABEL]
        annot_node_attrs = Cons.OPENTARGETS_REACTOME_NODE_ATTRS.copy()
        annot_node_attrs.update(
            {
                Cons.DATASOURCE: Cons.OPENTARGETS,
                Cons.NAME: annot[Cons.PATHWAY_LABEL],
                Cons.ID: annot[Cons.PATHWAY_ID],
            }
        )

        g.add_node(annot_node_label, attr_dict=annot_node_attrs)

        edge_attrs = Cons.OPENTARGETS_GENE_REACTOME_EDGE_ATTRS.copy()

        edge_hash = hash(frozenset(edge_attrs.items()))
        edge_attrs[Cons.EDGE_HASH] = edge_hash
        edge_data = g.get_edge_data(gene_node_label, annot_node_label)
        edge_data = {} if edge_data is None else edge_data
        node_exists = [
            x for x, y in edge_data.items() if y["attr_dict"][Cons.EDGE_HASH] == edge_hash
        ]

        if len(node_exists) == 0:
            g.add_edge(
                gene_node_label,
                annot_node_label,
                label=Cons.GENE_PATHWAY_EDGE_LABEL,
                attr_dict=edge_attrs,
            )

    return g


def add_opentargets_gene_go_subgraph(g, gene_node_label, annot_list):
    """Construct part of the graph by linking the gene to gene ontologies.

    :param g: the input graph to extend with new nodes and edges.
    :param gene_node_label: the gene node to be linked to gene ontologies.
    :param annot_list: list of gene ontologies from OpenTargets.
    :returns: a NetworkX MultiDiGraph
    :raises ValueError: if the GO type is invalid.
    """
    logger.debug("Adding OpenTargets GO nodes and edges")
    for annot in annot_list:
        if pd.isna(annot[Cons.OPENTARGETS_GO_ID]):
            continue

        annot_node_label = annot[Cons.OPENTARGETS_GO_NODE_MAIN_LABEL]
        annot_node_attrs = Cons.OPENTARGETS_GO_NODE_ATTRS.copy()
        annot_node_attrs.update(
            {
                Cons.NAME: annot[Cons.OPENTARGETS_GO_NAME],
                Cons.ID: annot[Cons.OPENTARGETS_GO_ID],
                Cons.DATASOURCE: Cons.OPENTARGETS,
            }
        )

        if annot[Cons.OPENTARGETS_GO_TYPE] == "P":
            annot_node_attrs[Cons.LABEL] = Cons.GO_BP_NODE_LABEL
        elif annot[Cons.OPENTARGETS_GO_TYPE] == "F":
            annot_node_attrs[Cons.LABEL] = Cons.GO_MF_NODE_LABEL
        elif annot[Cons.OPENTARGETS_GO_TYPE] == "C":
            annot_node_attrs[Cons.LABEL] = Cons.GO_CC_NODE_LABEL
        else:
            raise ValueError(f"Invalid GO type: {annot[Cons.OPENTARGETS_GO_TYPE]}")

        g.add_node(annot_node_label, attr_dict=annot_node_attrs)

        edge_attrs = Cons.OPENTARGETS_GENE_GO_EDGE_ATTRS.copy()

        edge_hash = hash(frozenset(edge_attrs.items()))
        edge_attrs[Cons.EDGE_HASH] = edge_hash
        edge_data = g.get_edge_data(gene_node_label, annot_node_label)
        edge_data = {} if edge_data is None else edge_data
        node_exists = [
            x for x, y in edge_data.items() if y["attr_dict"][Cons.EDGE_HASH] == edge_hash
        ]

        if len(node_exists) == 0:
            g.add_edge(
                gene_node_label,
                annot_node_label,
                label=Cons.GENE_PATHWAY_EDGE_LABEL,
                attr_dict=edge_attrs,
            )

    return g


def add_opentargets_compound_side_effect_subgraph(g, compound_node_label, side_effects_list):
    """Construct part of the graph by linking the compound to side effects.

    :param g: the input graph to extend with new nodes and edges.
    :param compound_node_label: the compound node to be linked to side effect nodes.
    :param side_effects_list: list of side effects from OpenTargets.
    :returns: a NetworkX MultiDiGraph
    """
    logger.debug("Adding OpenTargets side effect nodes and edges")
    if not isinstance(side_effects_list, list):
        return g

    id_counter = 100
    nodes_list = g.nodes()

    for effect in side_effects_list:
        if pd.isna(effect[Cons.COMPOUND_SIDE_EFFECT_NODE_LABEL]):
            continue

        effect_node_label = effect[Cons.COMPOUND_SIDE_EFFECT_NODE_LABEL]

        # Adding a BDF id if the side effect node is not in the graph
        if effect_node_label not in nodes_list:
            effect_node_idx = f"{Cons.BIODATAFUSE}:{id_counter}"
            id_counter += 1

            # Add the side effect node to the graph
            effect_node_attrs = Cons.COMPOUND_SIDE_EFFECT_NODE_ATTRS.copy()
            effect_node_attrs.update(
                {
                    Cons.NAME: effect_node_label,
                    Cons.DATASOURCE: Cons.OPENTARGETS,
                    Cons.ID: effect_node_idx,
                }
            )
            g.add_node(effect_node_label, attr_dict=effect_node_attrs)

        # Add the edge between the compound and the side effect node
        edge_attrs = Cons.COMPOUND_SIDE_EFFECT_EDGE_ATTRS.copy()
        edge_hash = hash(frozenset(edge_attrs.items()))
        edge_attrs[Cons.EDGE_HASH] = edge_hash
        edge_data = g.get_edge_data(compound_node_label, effect_node_label)
        edge_data = {} if edge_data is None else edge_data
        node_exists = [
            x
            for x, y in edge_data.items()
            if "attr_dict" in y and y["attr_dict"].get(Cons.EDGE_HASH) == edge_hash
        ]

        if len(node_exists) == 0:
            g.add_edge(
                compound_node_label,
                effect_node_label,
                label=Cons.COMPOUND_SIDE_EFFECT_EDGE_LABEL,
                attr_dict=edge_attrs,
            )

    return g


def add_opentargets_gene_compound_subgraph(g, gene_node_label, annot_list):
    """Construct part of the graph by linking the gene to a list of compounds.

    :param g: the input graph to extend with new nodes and edges.
    :param gene_node_label: the gene node to be linked to compounds.
    :param annot_list: list of compounds from OpenTargets.
    :returns: a NetworkX MultiDiGraph
    """
    logger.debug("Adding OpenTargets compound nodes and edges")
    for annot in annot_list:
        if pd.isna(annot[Cons.OPENTARGETS_COMPOUND_RELATION]):
            continue

        if not pd.isna(annot[Cons.COMPOUND_NODE_MAIN_LABEL]):
            annot_node_label = annot[Cons.COMPOUND_NODE_MAIN_LABEL]
        else:
            annot_node_label = annot[Cons.CHEMBL_ID]

        annot_node_attrs = Cons.OPENTARGETS_COMPOUND_NODE_ATTRS.copy()
        annot_node_attrs.update(
            {
                Cons.NAME: annot_node_label,
                Cons.ID: annot[Cons.CHEMBL_ID],
                Cons.DATASOURCE: Cons.OPENTARGETS,
            }
        )

        other_info = {
            Cons.DRUGBANK_ID,
            Cons.OPENTARGETS_COMPOUND_CID,
            Cons.OPENTARGETS_COMPOUND_CLINICAL_TRIAL_PHASE,
            Cons.OPENTARGETS_COMPOUND_IS_APPROVED,
            Cons.OPENTARGETS_ADVERSE_EFFECT_COUNT,
        }

        for key in other_info:
            if not pd.isna(annot[key]):
                annot_node_attrs[key] = annot[key]

        merge_node(g, annot_node_label, annot_node_attrs)

        edge_attrs = Cons.OPENTARGETS_GENE_COMPOUND_EDGE_ATTRS.copy()
        edge_hash = hash(frozenset(edge_attrs.items()))
        edge_attrs[Cons.EDGE_HASH] = edge_hash
        edge_data = g.get_edge_data(annot_node_label, gene_node_label)
        edge_data = {} if edge_data is None else edge_data
        node_exists = [
            x for x, y in edge_data.items() if y["attr_dict"][Cons.EDGE_HASH] == edge_hash
        ]

        if len(node_exists) == 0:
            g.add_edge(
                annot_node_label,
                gene_node_label,
                label=annot[Cons.OPENTARGETS_COMPOUND_RELATION],
                attr_dict=edge_attrs,
            )

        # Add side effects
        if annot[Cons.COMPOUND_SIDE_EFFECT_NODE_MAIN_LABEL]:
            add_opentargets_compound_side_effect_subgraph(
                g, annot_node_label, annot[Cons.COMPOUND_SIDE_EFFECT_NODE_MAIN_LABEL]
            )

    return g


def add_molmedb_gene_inhibitor_subgraph(g, gene_node_label, annot_list):
    """Construct part of the graph by linking the gene to its inhibitors.

    :param g: the input graph to extend with new nodes and edges.
    :param gene_node_label: the gene node to be linked to its inhibitors.
    :param annot_list: list of gene inhibitors from MolMeDB.
    :returns: a NetworkX MultiDiGraph
    """
    logger.debug("Adding MolMeDB gene inhibitor nodes and edges")
    for annot in annot_list:
        if pd.isna(annot[Cons.MOLMEDB_COMPOUND_NAME]):
            continue

        if not pd.isna(annot[Cons.COMPOUND_NODE_MAIN_LABEL]):
            annot_node_label = annot[Cons.COMPOUND_NODE_MAIN_LABEL]
            annot_id = annot[Cons.COMPOUND_NODE_MAIN_LABEL]
        else:
            annot_node_label = annot[Cons.MOLMEDB_ID]
            annot_id = annot[Cons.MOLMEDB_ID]

        annot_node_attrs = Cons.MOLMEDB_COMPOUND_NODE_ATTRS.copy()
        annot_node_attrs.update(
            {
                Cons.NAME: annot[Cons.MOLMEDB_COMPOUND_NAME],
                Cons.ID: annot_id,
                Cons.MOLMEDB_ID: annot[Cons.MOLMEDB_ID],
                Cons.MOLMEDB_INCHIKEY: annot[Cons.MOLMEDB_INCHIKEY],
                Cons.MOLMEDB_SMILES: annot[Cons.MOLMEDB_SMILES],
                Cons.SOURCE_PMID: annot[Cons.SOURCE_PMID],
                Cons.DATASOURCE: Cons.MOLMEDB,
            }
        )

        merge_node(g, annot_node_label, annot_node_attrs)

        edge_attrs = Cons.MOLMEDB_PROTEIN_COMPOUND_EDGE_ATTRS.copy()

        edge_hash = hash(frozenset(edge_attrs.items()))
        edge_attrs[Cons.EDGE_HASH] = edge_hash
        edge_data = g.get_edge_data(gene_node_label, annot_node_label)
        edge_data = {} if edge_data is None else edge_data
        node_exists = [
            x for x, y in edge_data.items() if y["attr_dict"][Cons.EDGE_HASH] == edge_hash
        ]

        if len(node_exists) == 0:
            g.add_edge(
                annot_node_label,
                gene_node_label,
                label=Cons.MOLMEDB_PROTEIN_COMPOUND_EDGE_LABEL,
                attr_dict=edge_attrs,
            )

    return g


# TODO: Fix this function, looks like it adds compounds nodes instead of transporter nodes
def add_molmedb_compound_gene_subgraph(g, compound_node_label, annot_list):
    """Construct part of the graph by linking the compound to inhibited genes.

    :param g: the input graph to extend with new nodes and edges.
    :param compound_node_label: the compound node to be linked to its inhibitors.
    :param annot_list: list of gene inhibitors from MolMeDB.
    :returns: a NetworkX MultiDiGraph
    """
    logger.debug("Adding MolMeDB compound gene nodes and edges")
    for annot in annot_list:
        if pd.isna(annot[Cons.MOLMEDB_COMPOUND_NAME]):
            continue

        if not pd.isna(annot[Cons.COMPOUND_NODE_MAIN_LABEL]):
            annot_node_label = annot[Cons.COMPOUND_NODE_MAIN_LABEL]
        else:
            annot_node_label = annot["molmedb_id"]

        annot_node_attrs = Cons.MOLMEDB_COMPOUND_NODE_ATTRS.copy()
        annot_node_attrs.update(
            {
                "name": annot["compound_name"],
                "id": annot["molmedb_id"],
                "datasource": Cons.MOLMEDB,
            }
        )

        if not pd.isna(annot[Cons.COMPOUND_NODE_MAIN_LABEL]):
            annot_node_attrs["id"] = annot[Cons.COMPOUND_NODE_MAIN_LABEL]
        else:
            annot_node_attrs["id"] = annot["molmedb_id"]

        other_info = {
            "inchikey": annot["inchikey"],
            "smiles": annot["smiles"],
            "compound_cid": annot["compound_cid"],
            "chebi_id": annot["chebi_id"],
            "drugbank_id": annot["drugbank_id"],
            "source_pmid": annot["source_pmid"],
            "uniprot_trembl_id": annot["uniprot_trembl_id"],
            # "pdb_ligand_id": annot["pdb_ligand_id"],
        }

        for key, value in other_info.items():
            if not pd.isna(value):
                annot_node_attrs[key] = value

        merge_node(g, annot_node_label, annot_node_attrs)

        edge_attrs = Cons.MOLMEDB_PROTEIN_COMPOUND_EDGE_ATTRS.copy()

        edge_hash = hash(frozenset(edge_attrs.items()))
        edge_attrs["edge_hash"] = edge_hash  # type: ignore
        edge_data = g.get_edge_data(compound_node_label, annot_node_label)
        edge_data = {} if edge_data is None else edge_data
        node_exists = [x for x, y in edge_data.items() if y["attr_dict"]["edge_hash"] == edge_hash]

        if len(node_exists) == 0:
            g.add_edge(
                annot_node_label,
                compound_node_label,
                label=Cons.MOLMEDB_PROTEIN_COMPOUND_EDGE_LABEL,
                attr_dict=edge_attrs,
            )

    return g


<<<<<<< HEAD
def add_molmedb_compound_transporter_subgraph(g, compound_node_label, annot_list):
    """Construct part of the graph by linking the compound to transporters it inhibits.

    :param g: the input graph to extend with new nodes and edges.
    :param compound_node_label: the compound node to be linked to its transporters.
    :param annot_list: list of transporters inhibited by the compound from MolMeDB.
    :returns: a NetworkX MultiDiGraph
    """
    for annot in annot_list:
        if pd.isna(annot["hgnc_symbol"]) and pd.isna(annot["uniprot_trembl_id"]):
            continue

        if not pd.isna(annot.get(GENE_NODE_MAIN_LABEL)):
            annot_node_label = annot[GENE_NODE_MAIN_LABEL]
        elif not pd.isna(annot.get("hgnc_symbol")):
            annot_node_label = annot["hgnc_symbol"]
        elif not pd.isna(annot.get("uniprot_trembl_id")):
            annot_node_label = annot["uniprot_trembl_id"]
        else:
            continue

        annot_node_attrs = GENE_NODE_ATTRS.copy()
        annot_node_attrs.update(
            {
                "symbol": annot.get("hgnc_symbol"),
                "uniprot_trembl_id": annot.get("uniprot_trembl_id"),
                "datasource": MOLMEDB,
            }
        )

        merge_node(g, annot_node_label, annot_node_attrs)

        edge_attrs = MOLMEDB_PROTEIN_COMPOUND_EDGE_ATTRS.copy()
        edge_attrs.update({
            "direction": "compound_to_protein",
            "source_pmid": annot.get("source_pmid"),
        })

        edge_hash = hash(frozenset(edge_attrs.items()))
        edge_attrs["edge_hash"] = edge_hash  # type: ignore

        edge_data = g.get_edge_data(compound_node_label, annot_node_label)
        edge_data = {} if edge_data is None else edge_data
        node_exists = [x for x, y in edge_data.items() if y["attr_dict"]["edge_hash"] == edge_hash]

        if len(node_exists) == 0:
            g.add_edge(
                compound_node_label,
                annot_node_label,
                label=MOLMEDB_PROTEIN_COMPOUND_EDGE_LABEL,
                attr_dict=edge_attrs,
            )

    return g


=======
# TODO: test this function
>>>>>>> 9f8f791a
def add_pubchem_assay_subgraph(g, gene_node_label, annot_list):
    """Construct part of the graph by linking the gene to a list of compounds tested on it.

    :param g: the input graph to extend with new nodes and edges.
    :param gene_node_label: the gene node to be linked to compound tested on it.
    :param annot_list: list of compounds tested on gene from PubChem.
    :returns: a NetworkX MultiDiGraph
    """
    logger.debug("Adding PubChem assay nodes and edges")
    for annot in annot_list:
        if pd.isna(annot["pubchem_assay_id"]):
            continue

        annot_node_label = annot[Cons.COMPOUND_NODE_MAIN_LABEL]
        annot_node_attrs = Cons.PUBCHEM_COMPOUND_NODE_ATTRS.copy()
        annot_node_attrs.update(
            {
                "name": annot["compound_name"],
                "id": annot["compound_cid"],
                "inchi": annot["inchi"],
                "datasource": Cons.PUBCHEM,
            }
        )
        if not pd.isna(annot["smiles"]):
            annot_node_attrs["smiles"] = annot["smiles"]

        # g.add_node(annot_node_label, attr_dict=annot_node_attrs)
        merge_node(g, annot_node_label, annot_node_attrs)

        edge_attrs = Cons.PUBCHEM_GENE_COMPOUND_EDGE_ATTRS.copy()
        edge_attrs["assay_type"] = annot["assay_type"]
        edge_attrs["pubchem_assay_id"] = annot["pubchem_assay_id"]
        edge_attrs["outcome"] = annot["outcome"]
        edge_attrs["label"] = annot["outcome"]

        edge_hash = hash(frozenset(edge_attrs.items()))
        edge_attrs["edge_hash"] = edge_hash
        edge_data = g.get_edge_data(gene_node_label, annot_node_label)
        edge_data = {} if edge_data is None else edge_data
        node_exists = [x for x, y in edge_data.items() if y["attr_dict"]["edge_hash"] == edge_hash]

        if len(node_exists) == 0:
            g.add_edge(
                annot_node_label,
                gene_node_label,
                label=annot["outcome"],
                attr_dict=edge_attrs,
            )

    return g


def add_stringdb_ppi_subgraph(g, gene_node_label, annot_list):
    """Construct part of the graph by linking the gene to genes.

    :param g: the input graph to extend with new nodes and edges.
    :param gene_node_label: the gene node to be linked to other genes entities.
    :param annot_list: list of protein-protein interactions from StringDb.
    :returns: a NetworkX MultiDiGraph
    """
    logger.debug("Adding StringDb PPI nodes and edges")
    for ppi in annot_list:
        edge_attrs = Cons.STRING_PPI_EDGE_ATTRS.copy()
        edge_attrs[Cons.STRING_PPI_SCORE] = ppi[Cons.STRING_PPI_SCORE]

        edge_hash = hash(frozenset(edge_attrs.items()))
        edge_attrs[Cons.EDGE_HASH] = edge_hash  # type: ignore
        edge_data = g.get_edge_data(gene_node_label, ppi[Cons.STRING_PPI_INTERACTS_WITH])

        edge_data = {} if edge_data is None else edge_data
        node_exists = [
            x for x, y in edge_data.items() if y["attr_dict"][Cons.EDGE_HASH] == edge_hash
        ]
        if len(node_exists) == 0 and not pd.isna(ppi[Cons.STRING_PPI_INTERACTS_WITH]):
            g.add_edge(
                gene_node_label,
                ppi[Cons.STRING_PPI_INTERACTS_WITH],
                label=Cons.STRING_PPI_EDGE_MAIN_LABEL,
                attr_dict=edge_attrs,
            )

            g.add_edge(
                ppi[Cons.STRING_PPI_INTERACTS_WITH],
                gene_node_label,
                label=Cons.STRING_PPI_EDGE_MAIN_LABEL,
                attr_dict=edge_attrs,
            )

    return g


def add_opentargets_disease_compound_subgraph(g, disease_node, annot_list):
    """Construct part of the graph by linking the disease to compounds.

    :param g: the input graph to extend with new nodes and edges.
    :param disease_node: the disease node to be linked to compounds.
    :param annot_list: list of compounds from OpenTargets.
    :returns: a NetworkX MultiDiGraph
    """
    logger.debug("Adding OpenTargets disease compound nodes and edges")
    for annot in annot_list:
        if pd.isna(annot[Cons.OPENTARGETS_COMPOUND_RELATION]):
            continue

        if pd.isna(annot[Cons.COMPOUND_NODE_MAIN_LABEL]):
            annot_node_label = annot[Cons.CHEMBL_ID]
        else:
            annot_node_label = annot[Cons.COMPOUND_NODE_MAIN_LABEL]

        # create compound node and merge with existing node if it exists
        annot_node_attrs = Cons.OPENTARGETS_COMPOUND_NODE_ATTRS.copy()
        annot_node_attrs.update(
            {
                Cons.NAME: annot_node_label,
                Cons.ID: annot[Cons.CHEMBL_ID],
                Cons.DATASOURCE: Cons.OPENTARGETS,
            }
        )

        other_info = {
            Cons.DRUGBANK_ID,
            Cons.OPENTARGETS_COMPOUND_CID,
            Cons.OPENTARGETS_COMPOUND_CLINICAL_TRIAL_PHASE,
            Cons.OPENTARGETS_COMPOUND_IS_APPROVED,
            Cons.OPENTARGETS_ADVERSE_EFFECT_COUNT,
        }

        for key in other_info:
            if not pd.isna(annot[key]):
                annot_node_attrs[key] = annot[key]

        merge_node(g, annot_node_label, annot_node_attrs)

        edge_attrs = Cons.OPENTARGETS_DISEASE_COMPOUND_EDGE_ATTRS.copy()
        edge_attrs[Cons.LABEL] = annot[Cons.OPENTARGETS_COMPOUND_RELATION]
        edge_hash = hash(frozenset(edge_attrs.items()))
        edge_attrs[Cons.EDGE_HASH] = edge_hash

        edge_data = g.get_edge_data(annot_node_label, disease_node)
        edge_data = {} if edge_data is None else edge_data
        node_exists = [
            x for x, y in edge_data.items() if y["attr_dict"][Cons.EDGE_HASH] == edge_hash
        ]

        if len(node_exists) == 0:
            g.add_edge(
                annot_node_label,
                disease_node,
                label=annot[Cons.OPENTARGETS_COMPOUND_RELATION],
                attr_dict=edge_attrs,
            )

        # Add side effects
        if annot[Cons.OPENTARGETS_ADVERSE_EFFECT]:
            add_opentargets_compound_side_effect_subgraph(
                g, annot_node_label, annot[Cons.OPENTARGETS_ADVERSE_EFFECT]
            )

    return g


def add_wikipathways_molecular_subgraph(g, gene_node_label, annot_list):
    """Construct part of the graph by linking molecular entities from WP with MIMs.

    :param g: the input graph to extend with new nodes and edges.
    :param gene_node_label: the disease node to be linked to compounds.
    :param annot_list: result of querying WP for molecular interactions.
    :returns: a NetworkX MultiDiGraph
    """
    logger.debug("Adding WikiPathways molecular nodes and edges")
    for annot in annot_list:
        for target_key in [Cons.WIKIPATHWAYS_TARGET_GENE, Cons.WIKIPATHWAYS_TARGET_METABOLITE]:
            target = annot.get(target_key)
            target_node_label = None

            if target and target != gene_node_label:  # No interactions with self
                target_node_label = str(target)

            if target_node_label is None:
                continue

            interaction_type = annot.get(Cons.WIKIPATHWAYS_MIM_TYPE, "Interaction")
            edge_attrs = Cons.MOLECULAR_INTERACTION_EDGE_ATTRS.copy()
            edge_attrs[Cons.WIKIPATHWAYS_INTERACTION_TYPE] = interaction_type
            edge_attrs[Cons.WIKIPATHWAYS_RHEA_ID] = annot.get(Cons.WIKIPATHWAYS_RHEA_ID, "")
            edge_attrs[Cons.PATHWAY_ID] = annot.get(Cons.PATHWAY_ID, "")
            edge_attrs[Cons.EDGE_HASH] = hash(frozenset(edge_attrs.items()))  # type: ignore

            if not g.has_node(target_node_label):
                node_attrs = Cons.MOLECULAR_PATHWAY_NODE_ATTRS.copy()
                node_attrs.update(
                    {
                        Cons.PATHWAY_ID: annot.get(Cons.PATHWAY_ID, ""),
                        Cons.PATHWAY_LABEL: annot.get(Cons.PATHWAY_LABEL, ""),
                        Cons.ID: target_node_label,
                        Cons.DATASOURCE: Cons.WIKIPATHWAYS,
                    }
                )
                g.add_node(target_node_label, attr_dict=node_attrs)

            edge_exists = False
            if g.has_edge(gene_node_label, target_node_label):
                edge_data = g.get_edge_data(gene_node_label, target_node_label)
                for edge_key in edge_data:
                    if (
                        edge_data[edge_key].get("attr_dict", {}).get(Cons.EDGE_HASH)
                        == edge_attrs[Cons.EDGE_HASH]
                    ):
                        edge_exists = True
                        break

            if not edge_exists:
                g.add_edge(
                    gene_node_label,
                    target_node_label,
                    label=interaction_type.capitalize(),
                    attr_dict=edge_attrs,
                )
    return g


"""Adding node types"""


def add_ensembl_homolog_subgraph(g, gene_node_label, annot_list):
    """Construct part of the graph by linking the gene to genes.

    :param g: the input graph to extend with new nodes and edges.
    :param gene_node_label: the gene node to be linked to other genes entities.
    :param annot_list: list of homologs from Ensembl.
    :returns: a NetworkX MultiDiGraph
    """
    logger.debug("Adding Ensembl homolog nodes and edges")
    for hl in annot_list:
        edge_attrs = Cons.ENSEMBL_HOMOLOG_EDGE_ATTRS.copy()

        edge_hash = hash(frozenset(edge_attrs.items()))
        edge_attrs["edge_hash"] = edge_hash
        edge_data = g.get_edge_data(gene_node_label, hl[Cons.ENSEMBL_HOMOLOG_MAIN_LABEL])

        edge_data = {} if edge_data is None else edge_data
        node_exists = [x for x, y in edge_data.items() if y["attr_dict"]["edge_hash"] == edge_hash]
        if len(node_exists) == 0 and not pd.isna(hl[Cons.ENSEMBL_HOMOLOG_MAIN_LABEL]):
            g.add_edge(
                gene_node_label,
                hl[Cons.ENSEMBL_HOMOLOG_MAIN_LABEL],
                label=Cons.ENSEMBL_HOMOLOG_EDGE_LABEL,
                attr_dict=edge_attrs,
            )

    return g


def add_gene_node(g, row, dea_columns):
    """Add gene node from each row of the combined_df to the graph.

    :param g: the input graph to extend with gene nodes.
    :param row: row in the combined DataFrame.
    :param dea_columns: list of dea_columns.
    :returns: label for gene node
    """
    gene_node_label = row[Cons.IDENTIFIER_COL]
    gene_node_attrs = {
        Cons.DATASOURCE: Cons.BRIDGEDB,
        Cons.NAME: f"{row[Cons.IDENTIFIER_SOURCE_COL]}:{row[Cons.IDENTIFIER_COL]}",
        Cons.ID: f"{row[Cons.TARGET_SOURCE_COL]}:{row[Cons.TARGET_COL]}",
        Cons.LABEL: Cons.GENE_NODE_LABEL,
        row[Cons.TARGET_SOURCE_COL]: row[Cons.TARGET_COL],
    }

    for c in dea_columns:
        gene_node_attrs[c[:-4]] = row[c]

    g.add_node(gene_node_label, attr_dict=gene_node_attrs)
    return gene_node_label


def add_compound_node(g, row):
    """Add compound node from each row of the combined_df to the graph.

    :param g: the input graph to extend with compound nodes.
    :param row: row in the combined DataFrame.
    :returns: label for compound node
    """
    compound_node_label = row["identifier"]
    compound_node_attrs = {
<<<<<<< HEAD
        "datasource": BRIDGEDB,
        "name": f"{row['identifier.source']}:{row['identifier']}",
        "id": row["target"],
        "labels": COMPOUND_NODE_LABELS,
        row["target.source"]: row["target"],
=======
        Cons.DATASOURCE: Cons.BRIDGEDB,
        Cons.NAME: f"{row[Cons.IDENTIFIER_SOURCE_COL]}:{row[Cons.IDENTIFIER_COL]}",
        Cons.ID: row[Cons.TARGET_COL],
        Cons.LABEL: Cons.COMPOUND_NODE_LABEL,
        row[Cons.TARGET_SOURCE_COL]: f"{row[Cons.TARGET_SOURCE_COL]}:{row[Cons.TARGET_COL]}",
>>>>>>> 9f8f791a
    }

    g.add_node(compound_node_label, attr_dict=compound_node_attrs)
    return compound_node_label


<<<<<<< HEAD
=======
"""Processing specific annotation types"""


>>>>>>> 9f8f791a
def process_annotations(g, gene_node_label, row, func_dict):
    """Process the annotations for gene node from each row of the combined_df to the graph.

    :param g: the input graph to extend with gene nodes.
    :param gene_node_label: the gene node to be linked to annotation entities.
    :param row: row in the combined DataFrame.
    :param func_dict: dictionary of subgraph function.
    """
    for annot_key in func_dict:
        if annot_key not in row:
            continue

        annot_list = row[annot_key]

        if isinstance(annot_list, np.ndarray):
            annot_list = annot_list.tolist()
        elif not isinstance(annot_list, list):
            logger.warning(f"annot_list of type {type(annot_list)} and not list. Skipping...")
            annot_list = []

        func_dict[annot_key](g, gene_node_label, annot_list)


def process_disease_compound(g, disease_compound, disease_nodes):
    """Process disease-compound relationships and add them to the graph.

    :param g: the input graph to extend with gene nodes.
    :param disease_compound: the input DataFrame containing disease_compound relationships.
    :param disease_nodes: the input dictionary containing disease nodes.
    """
    for _i, row in disease_compound.iterrows():
        disease_node_id = row[Cons.TARGET_COL].replace("_", ":")  # disease node label

        # Skip disease not in the graph
        if disease_node_id not in disease_nodes:
            annot_node_attrs = Cons.OPENTARGET_DISEASE_NODE_ATTRS.copy()
            annot_node_attrs.update(
                {
                    Cons.NAME: disease_node_id,
                    Cons.ID: disease_node_id,
                }
            )

            g.add_node(disease_node_id, attr_dict=annot_node_attrs)
        else:
            disease_node_id = disease_nodes[
                disease_node_id
            ]  # Convert the EFO to existing node label

        compound_annot_list = row[Cons.OPENTARGETS_DISEASE_COMPOUND_COL]

        if isinstance(compound_annot_list, float):
            compound_annot_list = []
        elif isinstance(compound_annot_list, np.ndarray):
            compound_annot_list = compound_annot_list.tolist()
        elif not isinstance(compound_annot_list, list):
            logger.warning(
                f"compound_annot_list of type {type(compound_annot_list)} and not list. Skipping..."
            )
            compound_annot_list = []

        add_opentargets_disease_compound_subgraph(g, disease_node_id, compound_annot_list)


def process_ppi(g, gene_node_label, row):
    """Process protein-protein interactions and add them to the graph.

    :param g: the input graph to extend with gene nodes.
    :param gene_node_label: the gene node to be linked to annotation entities.
    :param row: row in the combined DataFrame.
    """
    if row[Cons.STRING_INTERACT_COL] is not None:
        try:
            ppi_list = json.loads(json.dumps(row[Cons.STRING_INTERACT_COL]))
        except (ValueError, TypeError):
            ppi_list = []

        if isinstance(ppi_list, list) and len(ppi_list) > 0:
            valid_ppi_list = [
                item for item in ppi_list if pd.notna(item.get(Cons.STRING_PPI_EDGE_MAIN_LABEL))
            ]
            if valid_ppi_list:
                add_stringdb_ppi_subgraph(g, gene_node_label, valid_ppi_list)

        if not isinstance(ppi_list, float):
            add_stringdb_ppi_subgraph(g, gene_node_label, ppi_list)


def process_homologs(g, combined_df, homolog_df_list, func_dict, dea_columns):
    """Process homolog dataframes and combined df and add them to the graph.

    :param g: the input graph to extend with gene nodes.
    :param combined_df: dataframe without homolog information.
    :param homolog_df_list: list of dataframes from homolog queries.
    :param func_dict: list of functions for node generation.
    :param dea_columns: columns ending with _dea
    """
    func_dict_hl = {}

    for homolog_df in homolog_df_list:
        last_col = homolog_df.columns[-1]
        for key, func in func_dict.items():
            if last_col == key and last_col in combined_df.columns:
                func_dict_hl[last_col] = func

    for _i, row in tqdm(combined_df.iterrows(), total=combined_df.shape[0], desc="Building graph"):
        if pd.isna(row["identifier"]) or pd.isna(row["target"]):
            continue
        gene_node_label = add_gene_node(g, row, dea_columns)
        func_dict_non_hl = {key: func for key, func in func_dict.items() if key not in func_dict_hl}
        process_annotations(g, gene_node_label, row, func_dict_non_hl)
        process_ppi(g, gene_node_label, row)

    for _i, row in tqdm(combined_df.iterrows(), total=combined_df.shape[0]):
        if pd.isna(row["identifier"]) or pd.isna(row["Ensembl_homologs"]):
            continue

        homologs = row["Ensembl_homologs"]

        if isinstance(homologs, list) and homologs:
            for homolog_entry in homologs:
                homolog_node_label = homolog_entry.get("homolog")

                if pd.isna(homolog_node_label) or homolog_node_label == "nan":
                    continue

                if homolog_node_label:
                    annot_node_attrs = Cons.ENSEMBL_HOMOLOG_NODE_ATTRS.copy()
                    annot_node_attrs["id"] = homolog_node_label
                    annot_node_attrs["labels"] = Cons.HOMOLOG_NODE_LABELS
                    g.add_node(homolog_node_label, attr_dict=annot_node_attrs)

                    process_annotations(g, homolog_node_label, row, func_dict_hl)


def normalize_node_attributes(g):
    """Normalize node attributes by flattening the 'attr_dict'.

    :param g: the input graph to extend with gene nodes.
    """
    for node in g.nodes():
        if "attr_dict" in g.nodes[node]:
            for k, v in g.nodes[node]["attr_dict"].items():
                if v is not None:
                    g.nodes[node][k] = v

            del g.nodes[node]["attr_dict"]


def normalize_edge_attributes(g):
    """Normalize edge attributes by flattening the 'attr_dict'.

    :param g: the input graph to extend with gene nodes.
    """
    for u, v, k in g.edges(keys=True):
        if "attr_dict" in g[u][v][k]:
            for x, y in g[u][v][k]["attr_dict"].items():
                if y is not None and x != "edge_hash":
                    g[u][v][k][x] = y

            del g[u][v][k]["attr_dict"]


def _built_gene_based_graph(
    g: nx.MultiDiGraph,
    combined_df: pd.DataFrame,
    disease_compound=None,
    pathway_compound=None,
    homolog_df_list=None,
):
    """Build a gene-based graph."""
    combined_df = combined_df[(combined_df[Cons.TARGET_SOURCE_COL] == Cons.ENSEMBL)]

    dea_columns = [c for c in combined_df.columns if c.endswith("_dea")]

    compound_identifiers = ["PubChem Compound", "CHEBI", "InChIKey"]

    func_dict = {
        Cons.BGEE_GENE_EXPRESSION_LEVELS_COL: add_gene_bgee_subgraph,
        Cons.DISGENET_DISEASE_COL: add_disgenet_gene_disease_subgraph,
        Cons.LITERATURE_DISEASE_COL: add_literature_gene_disease_subgraph,
        Cons.MINERVA_PATHWAY_COL: add_minerva_gene_pathway_subgraph,
        Cons.WIKIPATHWAYS: add_wikipathways_gene_pathway_subgraph,
        # Cons.KEGG_PATHWAY_COL: add_kegg_gene_pathway_subgraph,  # Needs more work
        Cons.OPENTARGETS_REACTOME_COL: add_opentargets_gene_reactome_pathway_subgraph,
        Cons.OPENTARGETS_GO_COL: add_opentargets_gene_go_subgraph,
        Cons.OPENTARGETS_GENE_COMPOUND_COL: add_opentargets_gene_compound_subgraph,
        Cons.MOLMEDB_PROTEIN_COMPOUND_COL: add_molmedb_gene_inhibitor_subgraph,
        Cons.PUBCHEM_COMPOUND_ASSAYS_COL: add_pubchem_assay_subgraph,
        Cons.WIKIPATHWAYS: add_wikipathways_gene_pathway_subgraph,
        Cons.WIKIPATHWAYS_MOLECULAR_COL: add_wikipathways_molecular_subgraph,
        Cons.ENSEMBL_HOMOLOG_COL: add_ensembl_homolog_subgraph,
        Cons.INTACT_INTERACT_COL: add_intact_interactions_subgraph,
        Cons.INTACT_COMPOUND_INTERACT_COL: add_intact_compound_interactions_subgraph,
        Cons.STRING_INTERACT_COL: add_stringdb_ppi_subgraph,
        # Cons.WIKIDATA_CC_COL: add_wikidata_gene_cc_subgraph,  # TODO: add this
    }

    if homolog_df_list is not None:
        process_homologs(g, combined_df, homolog_df_list, func_dict, dea_columns)

    is_compound_input = any(
        combined_df[Cons.TARGET_SOURCE_COL].astype(str).str.contains(ci, case=False, na=False).any()
        or combined_df[Cons.IDENTIFIER_COL].astype(str).str.contains(ci, case=False, na=False).any()
        for ci in compound_identifiers
    )

    for _i, row in tqdm(combined_df.iterrows(), total=combined_df.shape[0], desc="Building graph"):
        if pd.isna(row[Cons.IDENTIFIER_COL]) or pd.isna(row[Cons.TARGET_COL]):
            continue
        if is_compound_input:
            node_label = add_compound_node(g, row)

        node_label = add_gene_node(g, row, dea_columns)

        process_annotations(g, node_label, row, func_dict)

    # Process disease-compound relationships
    dnodes = {
        d["attr_dict"][Cons.EFO]: n
        for n, d in g.nodes(data=True)
        if d["attr_dict"][Cons.LABEL] == Cons.DISEASE_NODE_LABEL
        and d["attr_dict"][Cons.EFO] is not None
    }

    if disease_compound is not None:
        process_disease_compound(g, disease_compound, disease_nodes=dnodes)

    if pathway_compound is not None:
        process_kegg_pathway_compound(g, pathway_compound, combined_df)

    normalize_node_attributes(g)
    normalize_edge_attributes(g)

    return g


# TODO: Built this function for compounds
def _built_compound_based_graph(
    g: nx.MultiDiGraph,
    combined_df: pd.DataFrame,
    disease_compound=None,
    pathway_compound=None,
    homolog_df_list=None,
<<<<<<< HEAD
) -> nx.MultiDiGraph:
    """Construct a NetWorkX graph from a Pandas DataFrame of genes and their multi-source annotations.

    :param combined_df: the input DataFrame to be converted into a graph.
    :param disease_compound: the input DataFrame containing disease-compound relationships.
    :param pathway_compound: the input DataFrame containing pathway-compound relationships from KEGG.
    :param homolog_df_list: a list of DataFrame generated by querying homologs.
    :returns: a NetworkX MultiDiGraph
    """
    g = nx.MultiDiGraph()
=======
):
    """Build a gene-based graph."""
    combined_df = combined_df[(combined_df["target.source"] == "Ensembl")]
>>>>>>> 9f8f791a

    dea_columns = [c for c in combined_df.columns if c.endswith("_dea")]

    compound_identifiers = ["PubChem Compound", "CHEBI", "InChIKey"]

    func_dict = {
<<<<<<< HEAD
        BGEE_GENE_EXPRESSION_LEVELS_COL: add_gene_bgee_subgraph,
        DISGENET_DISEASE_COL: add_disgenet_gene_disease_subgraph,
        LITERATURE_DISEASE_COL: add_literature_gene_disease_subgraph,
        MINERVA: add_minerva_gene_pathway_subgraph,
        WIKIPATHWAYS: add_wikipathways_gene_pathway_subgraph,
        KEGG_COL: add_kegg_gene_pathway_subgraph,
        OPENTARGETS_DISEASE_COL: add_opentargets_compound_disease_subgraph,
        OPENTARGETS_REACTOME_COL: add_opentargets_gene_reactome_pathway_subgraph,
        OPENTARGETS_GO_COL: add_opentargets_gene_go_subgraph,
        OPENTARGETS_GENE_COMPOUND_COL: add_opentargets_gene_compound_subgraph,
        MOLMEDB_COMPOUND_PROTEIN_COL: add_molmedb_compound_transporter_subgraph,
        MOLMEDB_PROTEIN_COMPOUND_COL: add_molmedb_gene_inhibitor_subgraph,
        PUBCHEM_COMPOUND_ASSAYS_COL: add_pubchem_assay_subgraph,
        ENSEMBL_HOMOLOG_COL: add_ensembl_homolog_subgraph,
    }
=======
        Cons.MOLMEDB_COMPOUND_PROTEIN_COL: add_molmedb_compound_gene_subgraph,
    }  # type: ignore
>>>>>>> 9f8f791a

    if homolog_df_list is not None:
        process_homologs(g, combined_df, homolog_df_list, func_dict, dea_columns)

<<<<<<< HEAD
    if homolog_df_list is None:
        is_compound_input = any(
            combined_df["target.source"].astype(str).str.contains(ci, case=False, na=False).any()
            or combined_df["identifier"].astype(str).str.contains(ci, case=False, na=False).any()
            for ci in compound_identifiers
        )

        for _i, row in tqdm(
            combined_df.iterrows(), total=combined_df.shape[0], desc="Building graph"
        ):
            if pd.isna(row["identifier"]) or pd.isna(row["target"]):
                continue
            if is_compound_input:
                node_label = add_compound_node(g, row)
            else:
                node_label = add_gene_node(g, row, dea_columns)

            process_annotations(g, node_label, row, func_dict)
            process_ppi(g, node_label, row)
=======
    for _i, row in tqdm(combined_df.iterrows(), total=combined_df.shape[0], desc="Building graph"):
        if pd.isna(row["identifier"]) or pd.isna(row["target"]):
            continue
        gene_node_label = add_gene_node(g, row, dea_columns)
        process_annotations(g, gene_node_label, row, func_dict)
        process_ppi(g, gene_node_label, row)
>>>>>>> 9f8f791a

    # Process disease-compound relationships
    dnodes = {
        d["attr_dict"][Cons.EFO]: n
        for n, d in g.nodes(data=True)
        if d["attr_dict"][Cons.LABEL] == Cons.DISEASE_NODE_LABEL
        and d["attr_dict"][Cons.EFO] is not None
    }
    if disease_compound is not None:
        process_disease_compound(g, disease_compound, disease_nodes=dnodes)

    if pathway_compound is not None:
        process_kegg_pathway_compound(g, pathway_compound, combined_df)

    normalize_node_attributes(g)
    normalize_edge_attributes(g)

    return g


def build_networkx_graph(
    combined_df: pd.DataFrame,
    disease_compound=None,
    pathway_compound=None,
    homolog_df_list=None,
) -> nx.MultiDiGraph:
    """Construct a NetWorkX graph from a Pandas DataFrame of genes and their multi-source annotations.

    :param combined_df: the input DataFrame to be converted into a graph.
    :param disease_compound: the input DataFrame containing disease-compound relationships.
    :param pathway_compound: the input DataFrame containing pathway-compound relationships from KEGG.
    :param homolog_df_list: a list of DataFrame generated by querying homologs.
    :returns: a NetworkX MultiDiGraph
    :raises ValueError: if the target type is not supported.
    """
    g = nx.MultiDiGraph()

    main_target_type = combined_df["target.source"].unique()[0]

    if main_target_type == Cons.ENSEMBL:
        return _built_gene_based_graph(
            g, combined_df, disease_compound, pathway_compound, homolog_df_list
        )
    elif main_target_type == Cons.PUBCHEM_COMPOUND:
        return _built_compound_based_graph(
            g, combined_df, disease_compound, pathway_compound, homolog_df_list
        )
    else:
        raise ValueError(f"Unsupported target type: {main_target_type}")<|MERGE_RESOLUTION|>--- conflicted
+++ resolved
@@ -14,96 +14,10 @@
 import pandas as pd
 from tqdm import tqdm
 
-<<<<<<< HEAD
-from pyBiodatafuse.constants import (
-    BGEE,
-    BGEE_ANATOMICAL_NODE_ATTRS,
-    BGEE_ANATOMICAL_NODE_MAIN_LABEL,
-    BGEE_EDGE_ATTRS,
-    BGEE_GENE_ANATOMICAL_EDGE_LABEL,
-    BGEE_GENE_EXPRESSION_LEVELS_COL,
-    BRIDGEDB,
-    COMPOUND_DISEASE_EDGE_LABEL,
-    COMPOUND_NODE_LABELS,
-    COMPOUND_NODE_MAIN_LABEL,
-    COMPOUND_SIDE_EFFECT_EDGE_ATTRS,
-    COMPOUND_SIDE_EFFECT_EDGE_LABEL,
-    DISEASE_NODE_MAIN_LABEL,
-    DISGENET,
-    DISGENET_DISEASE_COL,
-    DISGENET_DISEASE_NODE_ATTRS,
-    DISGENET_EDGE_ATTRS,
-    ENSEMBL_HOMOLOG_COL,
-    ENSEMBL_HOMOLOG_EDGE_ATTRS,
-    ENSEMBL_HOMOLOG_EDGE_LABEL,
-    ENSEMBL_HOMOLOG_MAIN_LABEL,
-    ENSEMBL_HOMOLOG_NODE_ATTRS,
-    GENE_DISEASE_EDGE_LABEL,
-    GENE_GO_EDGE_ATTRS,
-    GENE_GO_EDGE_LABEL,
-    GENE_NODE_ATTRS,
-    GENE_NODE_MAIN_LABEL,
-    GENE_NODE_LABELS,
-    GENE_PATHWAY_EDGE_ATTRS,
-    GENE_PATHWAY_EDGE_LABEL,
-    GO_BP_NODE_LABELS,
-    GO_CC_NODE_LABELS,
-    GO_MF_NODE_LABELS,
-    GO_NODE_ATTRS,
-    GO_NODE_MAIN_LABEL,
-    HOMOLOG_NODE_LABELS,
-    KEGG,
-    KEGG_COL,
-    KEGG_COMPOUND_COL,
-    KEGG_COMPOUND_EDGE_ATTRS,
-    KEGG_COMPOUND_EDGE_LABEL,
-    KEGG_COMPOUND_NODE_ATTRS,
-    LITERATURE_DISEASE_COL,
-    LITERATURE_DISEASE_EDGE_ATTRS,
-    LITERATURE_DISEASE_NODE_ATTRS,
-    LITERATURE_NODE_MAIN_LABEL,
-    MINERVA,
-    MOLECULAR_INTERACTION_EDGE_ATTRS,
-    MOLECULAR_PATHWAY_NODE_ATTRS,
-    MOLMEDB,
-    MOLMEDB_COMPOUND_NODE_ATTRS,
-    MOLMEDB_COMPOUND_PROTEIN_COL,
-    MOLMEDB_PROTEIN_COMPOUND_COL,
-    MOLMEDB_PROTEIN_COMPOUND_EDGE_ATTRS,
-    MOLMEDB_PROTEIN_COMPOUND_EDGE_LABEL,
-    OPENTARGETS,
-    OPENTARGETS_COMPOUND_NODE_ATTRS,
-    OPENTARGETS_DISEASE_COL,
-    OPENTARGETS_DISEASE_COMPOUND_COL,
-    OPENTARGETS_DISEASE_COMPOUND_EDGE_ATTRS,
-    OPENTARGETS_DISEASE_EDGE_ATTRS,
-    OPENTARGETS_DISEASE_NODE_ATTRS,
-    OPENTARGETS_GENE_COMPOUND_COL,
-    OPENTARGETS_GENE_COMPOUND_EDGE_ATTRS,
-    OPENTARGETS_GO_COL,
-    OPENTARGETS_REACTOME_COL,
-    PATHWAY_NODE_ATTRS,
-    PATHWAY_NODE_MAIN_LABEL,
-    PUBCHEM,
-    PUBCHEM_COMPOUND_ASSAYS_COL,
-    PUBCHEM_COMPOUND_NODE_ATTRS,
-    PUBCHEM_GENE_COMPOUND_EDGE_ATTRS,
-    SIDE_EFFECT_NODE_ATTRS,
-    SIDE_EFFECT_NODE_MAIN_LABEL,
-    STRING,
-    STRING_PPI_COL,
-    STRING_PPI_EDGE_ATTRS,
-    STRING_PPI_EDGE_LABEL,
-    STRING_PPI_EDGE_MAIN_LABEL,
-    WIKIPATHWAYS,
-    WIKIPATHWAYS_MOLECULAR_COL,
-)
-=======
 import pyBiodatafuse.constants as Cons
 
 logger = Logger(__name__)
 logger.setLevel(logging.INFO)
->>>>>>> 9f8f791a
 
 
 def load_dataframe_from_pickle(pickle_path: str) -> pd.DataFrame:
@@ -504,7 +418,6 @@
     return g
 
 
-<<<<<<< HEAD
 def add_opentargets_compound_disease_subgraph(g, compound_node_label, annot_list):
     """Construct part of the graph by linking the compound to disease annotations.
 
@@ -520,19 +433,21 @@
         annot_node_label = annot[DISEASE_NODE_MAIN_LABEL]
 
         annot_node_attrs = OPENTARGETS_DISEASE_NODE_ATTRS.copy()
-        annot_node_attrs.update({
-            "name": annot.get("disease_name"),
-            "therapeutic_areas": annot.get("therapeutic_areas"),
-            "HPO": annot.get("HPO"),
-            "NCI": annot.get("NCI"),
-            "OMIM": annot.get("OMIM"),
-            "MONDO": annot.get("MONDO"),
-            "ORDO": annot.get("ORDO"),
-            "EFO": annot.get("EFO"),
-            "DO": annot.get("DO"),
-            "MESH": annot.get("MESH"),
-            "UMLS": annot.get("UMLS"),
-        })
+        annot_node_attrs.update(
+            {
+                "name": annot.get("disease_name"),
+                "therapeutic_areas": annot.get("therapeutic_areas"),
+                "HPO": annot.get("HPO"),
+                "NCI": annot.get("NCI"),
+                "OMIM": annot.get("OMIM"),
+                "MONDO": annot.get("MONDO"),
+                "ORDO": annot.get("ORDO"),
+                "EFO": annot.get("EFO"),
+                "DO": annot.get("DO"),
+                "MESH": annot.get("MESH"),
+                "UMLS": annot.get("UMLS"),
+            }
+        )
 
         merge_node(g, annot_node_label, annot_node_attrs)
 
@@ -542,10 +457,7 @@
 
         edge_data = g.get_edge_data(compound_node_label, annot_node_label)
         edge_data = {} if edge_data is None else edge_data
-        node_exists = [
-            x for x, y in edge_data.items()
-            if y["attr_dict"]["edge_hash"] == edge_hash
-        ]
+        node_exists = [x for x, y in edge_data.items() if y["attr_dict"]["edge_hash"] == edge_hash]
 
         if len(node_exists) == 0:
             g.add_edge(
@@ -557,55 +469,8 @@
 
     return g
 
-# TODO: The disease annotations are not curated and will be used again when the OpenTarget annotation improves.
-# def add_opentargets_gene_disease_subgraph(g, gene_node_label, annot_list):  # TODO: should be updated
-#     """Construct part of the graph by linking the gene to a list of annotation entities (disease, compound ..etc).
-
-#     :param g: the input graph to extend with new nodes and edges.
-#     :param gene_node_label: the gene node to be linked to annotation entities.
-#     :param annot_list: list of annotations from a specific source (e.g. DisGeNET, WikiPathways ..etc).
-#     :returns: a NetworkX MultiDiGraph
-#     """
-#     for annot in annot_list:
-#         if not pd.isna(annot["disease_name"]):
-#             annot_node_label = annot[DISEASE_NODE_MAIN_LABEL]
-#             annot_node_attrs = OPENTARGETS_DISEASE_NODE_ATTRS.copy()
-#             annot_node_attrs.update(
-#                 {
-#                     "name": annot["disease_name"],
-#                     "id": annot["disease_id"],
-#                     "therapeutic_areas": annot["therapeutic_areas"],
-#                 }
-#             )
-
-#             # g.add_node(annot_node_label, attr_dict=annot_node_attrs)
-#             merge_node(g, annot_node_label, annot_node_attrs)
-
-#             edge_attrs = OPENTARGETS_DISEASE_EDGE_ATTRS
-
-#             edge_hash = hash(frozenset(edge_attrs.items()))
-#             edge_attrs["edge_hash"] = edge_hash
-#             edge_data = g.get_edge_data(gene_node_label, annot_node_label)
-#             edge_data = {} if edge_data is None else edge_data
-#             node_exists = [
-#                 x for x, y in edge_data.items() if y["attr_dict"]["edge_hash"] == edge_hash
-#             ]
-
-#             if len(node_exists) == 0:
-#                 g.add_edge(
-#                     gene_node_label,
-#                     annot_node_label,
-#                     label=OPENTARGETS_GENE_DISEASE_EDGE_LABEL,
-#                     attr_dict=edge_attrs,
-#                 )
-
-#     return g
-
-
-def add_minerva_gene_pathway_subgraph(g: nx.MultiDiGraph, gene_node_label: str, annot_list: list):
-=======
+
 def add_minerva_gene_pathway_subgraph(g, gene_node_label, annot_list):
->>>>>>> 9f8f791a
     """Construct part of the graph by linking the gene to MINERVA pathways.
 
     :param g: the input graph to extend with new nodes and edges.
@@ -1225,7 +1090,6 @@
     return g
 
 
-<<<<<<< HEAD
 def add_molmedb_compound_transporter_subgraph(g, compound_node_label, annot_list):
     """Construct part of the graph by linking the compound to transporters it inhibits.
 
@@ -1258,11 +1122,13 @@
 
         merge_node(g, annot_node_label, annot_node_attrs)
 
-        edge_attrs = MOLMEDB_PROTEIN_COMPOUND_EDGE_ATTRS.copy()
-        edge_attrs.update({
-            "direction": "compound_to_protein",
-            "source_pmid": annot.get("source_pmid"),
-        })
+        edge_attrs = Cons.MOLMEDB_PROTEIN_COMPOUND_EDGE_ATTRS.copy()
+        edge_attrs.update(
+            {
+                "direction": "compound_to_protein",
+                "source_pmid": annot.get("source_pmid"),
+            }
+        )
 
         edge_hash = hash(frozenset(edge_attrs.items()))
         edge_attrs["edge_hash"] = edge_hash  # type: ignore
@@ -1282,9 +1148,65 @@
     return g
 
 
-=======
+def add_molmedb_compound_transporter_subgraph(g, compound_node_label, annot_list):
+    """Construct part of the graph by linking the compound to transporters it inhibits.
+
+    :param g: the input graph to extend with new nodes and edges.
+    :param compound_node_label: the compound node to be linked to its transporters.
+    :param annot_list: list of transporters inhibited by the compound from MolMeDB.
+    :returns: a NetworkX MultiDiGraph
+    """
+    for annot in annot_list:
+        if pd.isna(annot["hgnc_symbol"]) and pd.isna(annot["uniprot_trembl_id"]):
+            continue
+
+        if not pd.isna(annot.get(GENE_NODE_MAIN_LABEL)):
+            annot_node_label = annot[GENE_NODE_MAIN_LABEL]
+        elif not pd.isna(annot.get("hgnc_symbol")):
+            annot_node_label = annot["hgnc_symbol"]
+        elif not pd.isna(annot.get("uniprot_trembl_id")):
+            annot_node_label = annot["uniprot_trembl_id"]
+        else:
+            continue
+
+        annot_node_attrs = GENE_NODE_ATTRS.copy()
+        annot_node_attrs.update(
+            {
+                "symbol": annot.get("hgnc_symbol"),
+                "uniprot_trembl_id": annot.get("uniprot_trembl_id"),
+                "datasource": MOLMEDB,
+            }
+        )
+
+        merge_node(g, annot_node_label, annot_node_attrs)
+
+        edge_attrs = Cons.MOLMEDB_PROTEIN_COMPOUND_EDGE_ATTRS.copy()
+        edge_attrs.update(
+            {
+                "direction": "compound_to_protein",
+                "source_pmid": annot.get("source_pmid"),
+            }
+        )
+
+        edge_hash = hash(frozenset(edge_attrs.items()))
+        edge_attrs["edge_hash"] = edge_hash  # type: ignore
+
+        edge_data = g.get_edge_data(compound_node_label, annot_node_label)
+        edge_data = {} if edge_data is None else edge_data
+        node_exists = [x for x, y in edge_data.items() if y["attr_dict"]["edge_hash"] == edge_hash]
+
+        if len(node_exists) == 0:
+            g.add_edge(
+                compound_node_label,
+                annot_node_label,
+                label=MOLMEDB_PROTEIN_COMPOUND_EDGE_LABEL,
+                attr_dict=edge_attrs,
+            )
+
+    return g
+
+
 # TODO: test this function
->>>>>>> 9f8f791a
 def add_pubchem_assay_subgraph(g, gene_node_label, annot_list):
     """Construct part of the graph by linking the gene to a list of compounds tested on it.
 
@@ -1571,31 +1493,20 @@
     """
     compound_node_label = row["identifier"]
     compound_node_attrs = {
-<<<<<<< HEAD
-        "datasource": BRIDGEDB,
-        "name": f"{row['identifier.source']}:{row['identifier']}",
-        "id": row["target"],
-        "labels": COMPOUND_NODE_LABELS,
-        row["target.source"]: row["target"],
-=======
         Cons.DATASOURCE: Cons.BRIDGEDB,
         Cons.NAME: f"{row[Cons.IDENTIFIER_SOURCE_COL]}:{row[Cons.IDENTIFIER_COL]}",
         Cons.ID: row[Cons.TARGET_COL],
         Cons.LABEL: Cons.COMPOUND_NODE_LABEL,
         row[Cons.TARGET_SOURCE_COL]: f"{row[Cons.TARGET_SOURCE_COL]}:{row[Cons.TARGET_COL]}",
->>>>>>> 9f8f791a
     }
 
     g.add_node(compound_node_label, attr_dict=compound_node_attrs)
     return compound_node_label
 
 
-<<<<<<< HEAD
-=======
 """Processing specific annotation types"""
 
 
->>>>>>> 9f8f791a
 def process_annotations(g, gene_node_label, row, func_dict):
     """Process the annotations for gene node from each row of the combined_df to the graph.
 
@@ -1840,80 +1751,25 @@
     disease_compound=None,
     pathway_compound=None,
     homolog_df_list=None,
-<<<<<<< HEAD
-) -> nx.MultiDiGraph:
-    """Construct a NetWorkX graph from a Pandas DataFrame of genes and their multi-source annotations.
-
-    :param combined_df: the input DataFrame to be converted into a graph.
-    :param disease_compound: the input DataFrame containing disease-compound relationships.
-    :param pathway_compound: the input DataFrame containing pathway-compound relationships from KEGG.
-    :param homolog_df_list: a list of DataFrame generated by querying homologs.
-    :returns: a NetworkX MultiDiGraph
-    """
-    g = nx.MultiDiGraph()
-=======
 ):
     """Build a gene-based graph."""
     combined_df = combined_df[(combined_df["target.source"] == "Ensembl")]
->>>>>>> 9f8f791a
 
     dea_columns = [c for c in combined_df.columns if c.endswith("_dea")]
 
-    compound_identifiers = ["PubChem Compound", "CHEBI", "InChIKey"]
-
     func_dict = {
-<<<<<<< HEAD
-        BGEE_GENE_EXPRESSION_LEVELS_COL: add_gene_bgee_subgraph,
-        DISGENET_DISEASE_COL: add_disgenet_gene_disease_subgraph,
-        LITERATURE_DISEASE_COL: add_literature_gene_disease_subgraph,
-        MINERVA: add_minerva_gene_pathway_subgraph,
-        WIKIPATHWAYS: add_wikipathways_gene_pathway_subgraph,
-        KEGG_COL: add_kegg_gene_pathway_subgraph,
-        OPENTARGETS_DISEASE_COL: add_opentargets_compound_disease_subgraph,
-        OPENTARGETS_REACTOME_COL: add_opentargets_gene_reactome_pathway_subgraph,
-        OPENTARGETS_GO_COL: add_opentargets_gene_go_subgraph,
-        OPENTARGETS_GENE_COMPOUND_COL: add_opentargets_gene_compound_subgraph,
-        MOLMEDB_COMPOUND_PROTEIN_COL: add_molmedb_compound_transporter_subgraph,
-        MOLMEDB_PROTEIN_COMPOUND_COL: add_molmedb_gene_inhibitor_subgraph,
-        PUBCHEM_COMPOUND_ASSAYS_COL: add_pubchem_assay_subgraph,
-        ENSEMBL_HOMOLOG_COL: add_ensembl_homolog_subgraph,
-    }
-=======
         Cons.MOLMEDB_COMPOUND_PROTEIN_COL: add_molmedb_compound_gene_subgraph,
     }  # type: ignore
->>>>>>> 9f8f791a
 
     if homolog_df_list is not None:
         process_homologs(g, combined_df, homolog_df_list, func_dict, dea_columns)
 
-<<<<<<< HEAD
-    if homolog_df_list is None:
-        is_compound_input = any(
-            combined_df["target.source"].astype(str).str.contains(ci, case=False, na=False).any()
-            or combined_df["identifier"].astype(str).str.contains(ci, case=False, na=False).any()
-            for ci in compound_identifiers
-        )
-
-        for _i, row in tqdm(
-            combined_df.iterrows(), total=combined_df.shape[0], desc="Building graph"
-        ):
-            if pd.isna(row["identifier"]) or pd.isna(row["target"]):
-                continue
-            if is_compound_input:
-                node_label = add_compound_node(g, row)
-            else:
-                node_label = add_gene_node(g, row, dea_columns)
-
-            process_annotations(g, node_label, row, func_dict)
-            process_ppi(g, node_label, row)
-=======
     for _i, row in tqdm(combined_df.iterrows(), total=combined_df.shape[0], desc="Building graph"):
         if pd.isna(row["identifier"]) or pd.isna(row["target"]):
             continue
         gene_node_label = add_gene_node(g, row, dea_columns)
         process_annotations(g, gene_node_label, row, func_dict)
         process_ppi(g, gene_node_label, row)
->>>>>>> 9f8f791a
 
     # Process disease-compound relationships
     dnodes = {
