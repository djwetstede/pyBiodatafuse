# coding: utf-8

"""Python module to construct a NetworkX graph from the annotated data frame."""

import json
import logging
import os
import pickle
from logging import Logger
from typing import Any, Dict

import networkx as nx
import numpy as np
import pandas as pd
from tqdm import tqdm

import pyBiodatafuse.constants as Cons

logger = Logger(__name__)
logger.setLevel(logging.INFO)


def load_dataframe_from_pickle(pickle_path: str) -> pd.DataFrame:
    """Load a previously annotated DataFrame from a pickle file.

    :param pickle_path: the path to a previously obtained annotation DataFrame dumped as a pickle file.
    :returns: a Pandas DataFrame.
    """
    with open(pickle_path, "rb") as rin:
        df = pickle.load(rin)

    return df


def merge_node(g, node_label, node_attrs):
    """Merge the attr_dict of a newly added node to the graph on duplication, otherwise, add the new node.

    :param g: the graph to which the node will be added.
    :param node_label: node label.
    :param node_attrs: dictionary of node attributes.
    """
    if node_label not in g.nodes():
        # Ensure 'labels' is set
        if Cons.LABEL not in node_attrs:
            node_attrs[Cons.LABEL] = node_attrs.get("label", "Unknown")
        g.add_node(node_label, attr_dict=node_attrs)
    else:
        if "attr_dict" in g.nodes[node_label]:
            for k, v in node_attrs.items():
                if k in g.nodes[node_label]["attr_dict"]:
                    if g.nodes[node_label]["attr_dict"][k] is not None:
                        if isinstance(v, str):
                            v_list = g.nodes[node_label]["attr_dict"][k].split("|")
                            v_list.append(v)
                            g.nodes[node_label]["attr_dict"][k] = "|".join(list(set(v_list)))
                    else:
                        g.nodes[node_label]["attr_dict"][k] = v
                else:
                    g.nodes[node_label]["attr_dict"][k] = v
        else:
            if Cons.LABEL not in node_attrs:
                node_attrs[Cons.LABEL] = node_attrs.get("label", "Unknown")
            g.add_node(node_label, attr_dict=node_attrs)


"""Adding node and edges from annotators"""


def add_gene_bgee_subgraph(g, gene_node_label, annot_list):
    """Construct part of the graph by linking the gene to a list of anatomical entities.

    :param g: the input graph to extend with new nodes and edges.
    :param gene_node_label: the gene node to be linked to annotation entities.
    :param annot_list: list of anatomical entities from Bgee with gene expression levels.
    :returns: a NetworkX MultiDiGraph
    """
    logger.debug("Adding Bgee nodes and edges")
    for annot in annot_list:
        if pd.isna(annot[Cons.ANATOMICAL_NAME]):
            continue

        annot_node_label = annot[Cons.BGEE_ANATOMICAL_NODE_MAIN_LABEL].replace(":", "_")
        entity_attrs = Cons.BGEE_ANATOMICAL_NODE_ATTRS.copy()
        entity_attrs.update(
            {
                Cons.NAME: annot[Cons.ANATOMICAL_NAME],
                Cons.ID: annot[Cons.ANATOMICAL_ID],
                Cons.DATASOURCE: Cons.BGEE,
                Cons.UBERON: annot[Cons.ANATOMICAL_ID].split(":")[1],
            }
        )

        g.add_node(annot_node_label, attr_dict=entity_attrs)

        edge_attrs = Cons.BGEE_EDGE_ATTRS.copy()
        fields = {
            Cons.CONFIDENCE_ID,
            Cons.CONFIDENCE_LEVEL_NAME,
            Cons.EXPRESSION_LEVEL,
            Cons.DEVELOPMENTAL_ID,
            Cons.DEVELOPMENTAL_STAGE_NAME,
        }

        for field in fields:
            if pd.notna(annot[field]):
                edge_attrs[field] = annot[field]

        edge_hash = hash(frozenset(edge_attrs.items()))
        edge_attrs[Cons.EDGE_HASH] = edge_hash
        edge_data = g.get_edge_data(gene_node_label, annot_node_label)
        edge_data = {} if edge_data is None else edge_data
        node_exists = [
            x for x, y in edge_data.items() if y["attr_dict"][Cons.EDGE_HASH] == edge_hash
        ]

        if len(node_exists) == 0:
            g.add_edge(
                gene_node_label,
                annot_node_label,
                label=Cons.BGEE_GENE_ANATOMICAL_EDGE_LABEL,
                attr_dict=edge_attrs,
            )

    return g


def add_disgenet_gene_disease_subgraph(g, gene_node_label, annot_list):
    """Construct part of the graph by linking the gene to diseases.

    :param g: the input graph to extend with new nodes and edges.
    :param gene_node_label: the gene node to be linked to diseases.
    :param annot_list: list of diseases from DisGeNET.
    :returns: a NetworkX MultiDiGraph
    """
    logger.debug("Adding DisGeNET nodes and edges")
    for annot in annot_list:
        if pd.isna(annot[Cons.DISEASE_NAME]):
            continue

        annot_node_label = annot[Cons.DISEASE_NODE_MAIN_LABEL]
        annot_node_attrs = Cons.DISGENET_DISEASE_NODE_ATTRS.copy()
        annot_node_attrs.update(
            {
                Cons.NAME: annot[Cons.DISEASE_NAME],
                Cons.ID: annot[Cons.UMLS],
                Cons.DATASOURCE: Cons.DISGENET,
            }
        )

        other_ids = {
            Cons.HPO: annot[Cons.HPO],
            Cons.NCI: annot[Cons.NCI],
            Cons.OMIM: annot[Cons.OMIM],
            Cons.MONDO: annot[Cons.MONDO],
            Cons.ORDO: annot[Cons.ORDO],
            Cons.EFO: annot[Cons.EFO],
            Cons.DO: annot[Cons.DO],
            Cons.MESH: annot[Cons.MESH],
            Cons.UMLS: annot[Cons.UMLS],
            Cons.DISEASE_TYPE: annot[Cons.DISEASE_TYPE],
        }

        for key, value in other_ids.items():
            if pd.notna(value):
                annot_node_attrs[key] = value

        g.add_node(annot_node_label, attr_dict=annot_node_attrs)

        edge_attrs = Cons.DISGENET_EDGE_ATTRS.copy()
        edge_attrs[Cons.DISGENET_SCORE] = annot[Cons.DISGENET_SCORE]

        if pd.notna(annot[Cons.DISGENET_EI]):
            edge_attrs[Cons.DISGENET_EI] = annot[Cons.DISGENET_EI]
        if pd.notna(annot[Cons.DISGENET_EL]):
            edge_attrs[Cons.DISGENET_EL] = annot[Cons.DISGENET_EL]

        edge_hash = hash(frozenset(edge_attrs.items()))
        edge_attrs[Cons.EDGE_HASH] = edge_hash  # type: ignore
        edge_data = g.get_edge_data(gene_node_label, annot_node_label)
        edge_data = {} if edge_data is None else edge_data
        node_exists = [
            x for x, y in edge_data.items() if y["attr_dict"][Cons.EDGE_HASH] == edge_hash
        ]

        if len(node_exists) == 0:
            g.add_edge(
                gene_node_label,
                annot_node_label,
                label=Cons.GENE_DISEASE_EDGE_LABEL,
                attr_dict=edge_attrs,
            )

    return g


def add_intact_interactions_subgraph(g, gene_node_label, annot_list):
    """Construct part of the graph by linking the gene interactions via IntAct, including all interaction attributes.

    :param g: the input graph to extend with new nodes and edges.
    :param gene_node_label: the gene node to be linked to compounds or proteins.
    :param annot_list: list of interactions from IntAct.
    :returns: a NetworkX MultiDiGraph
    """
    logger.debug("Adding IntAct nodes and edges")
    if not hasattr(add_intact_interactions_subgraph, "seen_interaction_ids"):
        add_intact_interactions_subgraph.seen_interaction_ids = set()

    seen_interaction_ids = add_intact_interactions_subgraph.seen_interaction_ids
    edges_seen = {}

    for interaction in annot_list:
        interaction_id = interaction[Cons.INTACT_INTERACTION_ID]
        if not interaction_id or interaction_id in seen_interaction_ids:
            continue

        seen_interaction_ids.add(interaction_id)

        try:
            id_a = interaction[Cons.INTACT_ID_A]
            id_b = interaction[Cons.INTACT_ID_B]
        except KeyError:
            continue

        is_a_chebi = isinstance(id_a, str) and id_a.startswith("CHEBI:")
        is_b_chebi = isinstance(id_b, str) and id_b.startswith("CHEBI:")

        if is_a_chebi:
            partner_node_label = id_a
            partner_name = interaction[Cons.INTACT_INTERACTOR_A_NAME]
            partner_species = interaction[Cons.INTACT_INTERACTOR_A_SPECIES]
            molecule = interaction[Cons.INTACT_MOLECULE_A]
            is_compound = True
        elif is_b_chebi:
            partner_node_label = id_b
            partner_name = interaction[Cons.INTACT_INTERACTOR_B_NAME]
            partner_species = interaction[Cons.INTACT_INTERACTOR_B_SPECIES]
            molecule = interaction[Cons.INTACT_MOLECULE_B]
            is_compound = True
        else:
            partner_node_label = interaction[Cons.INTACT_PPI_EDGE_MAIN_LABEL]
            is_compound = False

        if not partner_node_label or pd.isna(partner_node_label):
            continue

        edge_key = (gene_node_label, partner_node_label)
        if edge_key in edges_seen:
            existing = edges_seen[edge_key]
            method = interaction[Cons.INTACT_DETECTION_METHOD]
            if method:
                if isinstance(existing[Cons.INTACT_DETECTION_METHOD], list):
                    existing[Cons.INTACT_DETECTION_METHOD].append(method)
                else:
                    existing[Cons.INTACT_DETECTION_METHOD] = [
                        existing[Cons.INTACT_DETECTION_METHOD],
                        method,
                    ]
            continue

        if is_compound:
            annot_node_attrs = Cons.INTACT_COMPOUND_NODE_ATTRS.copy()
            annot_node_attrs[Cons.ID] = partner_node_label
            annot_node_attrs[Cons.NAME] = partner_name
            annot_node_attrs[Cons.SPECIES] = partner_species
            annot_node_attrs[Cons.MOLECULE] = molecule
            merge_node(g, partner_node_label, annot_node_attrs)

        edge_attrs = Cons.INTACT_PPI_EDGE_ATTRS.copy()

        for key, value in interaction.items():
            if value is None or (isinstance(value, str) and not value.strip()):
                continue
            edge_attrs[key] = ",".join(map(str, value)) if isinstance(value, list) else value

        edge_attrs[Cons.EDGE_HASH] = hash(frozenset(edge_attrs.items()))

        edges_seen[edge_key] = edge_attrs

    for (source, target), edge_attrs in edges_seen.items():
        g.add_edge(
            source,
            target,
            label=edge_attrs[Cons.LABEL],
            attr_dict=edge_attrs,
        )

    return g


# TODO: test this function
def add_intact_compound_interactions_subgraph(g, compound_node_label, annot_list):
    """Construct part of the graph by linking the compound interactions via IntAct, including all interaction attributes.

    :param g: the input graph to extend with new nodes and edges.
    :param compound_node_label: the compound node label (used as source node), expected as a ChEBI ID (e.g., '15361').
    :param annot_list: list of interaction dicts from IntAct.
    :returns: a NetworkX MultiDiGraph
    """
    logger.debug("Adding IntAct compound nodes and edges")
    if not hasattr(add_intact_compound_interactions_subgraph, "seen_interaction_ids"):
        add_intact_compound_interactions_subgraph.seen_interaction_ids = set()

    seen_interaction_ids = add_intact_compound_interactions_subgraph.seen_interaction_ids
    edges_seen = {}

    compound_full_id = f"CHEBI:{compound_node_label.strip()}"

    for interaction in annot_list:
        interaction_id = interaction[Cons.INTACT_BINARY_INTERACTION_ID]
        if not interaction_id or interaction_id in seen_interaction_ids:
            continue
        seen_interaction_ids.add(interaction_id)

        id_a = interaction[Cons.INTACT_ID_A].strip()
        id_b = interaction[Cons.INTACT_ID_B].strip()

        if compound_full_id == id_a:
            partner_id = id_b
            partner_name = interaction[Cons.INTACT_INTERACTOR_B_NAME]
            partner_species = interaction[Cons.INTACT_INTERACTOR_B_SPECIES]
            partner_molecule = interaction[Cons.INTACT_MOLECULE_B]
        elif compound_full_id == id_b:
            partner_id = id_a
            partner_name = interaction[Cons.INTACT_INTERACTOR_A_NAME]
            partner_species = interaction[Cons.INTACT_INTERACTOR_A_SPECIES]
            partner_molecule = interaction[Cons.INTACT_MOLECULE_A]
        else:
            continue

        if not partner_id or pd.isna(partner_id):
            continue

        edge_key = (compound_node_label, partner_id)
        if edge_key in edges_seen:
            existing_methods = edges_seen[edge_key].get("detection_method", "")
            new_method = interaction.get("detection_method", "")
            if new_method and new_method not in existing_methods:
                existing_methods += f",{new_method}"
                edges_seen[edge_key]["detection_method"] = existing_methods
            continue

        node_label_type = (
            Cons.COMPOUND_NODE_LABELS if partner_id.startswith("CHEBI:") else Cons.GENE_NODE_LABELS
        )

        partner_node_attrs = {
            "id": partner_id,
            "label": partner_name,
            "species": partner_species,
            "molecule": partner_molecule,
            Cons.LABEL: node_label_type,
        }
        merge_node(g, partner_id, partner_node_attrs)

        edge_attrs = {
            key: ",".join(map(str, value)) if isinstance(value, list) else value
            for key, value in interaction.items()
            if value is not None and not (isinstance(value, str) and not value.strip())
        }
        edge_attrs["detection_method"] = interaction.get("detection_method", "")
        edge_attrs["interaction_type"] = interaction.get("type", "compound-ppi")
        edge_attrs["edge_hash"] = hash(frozenset(edge_attrs.items()))

        edges_seen[edge_key] = edge_attrs

    for (source, target), edge_attrs in edges_seen.items():
        g.add_edge(
            source,
            target,
            label=edge_attrs.get("interaction_type", "compound-ppi"),
            attr_dict=edge_attrs,
        )

    return g


def add_literature_gene_disease_subgraph(g, gene_node_label, annot_list):
    """Construct part of the graph by linking the gene to diseases form literature.

    :param g: the input graph to extend with new nodes and edges.
    :param gene_node_label: the gene node to be linked to diseases.
    :param annot_list: list of diseases from DisGeNET.
    :returns: a NetworkX MultiDiGraph
    """
    logger.debug("Adding literature disease nodes and edges")
    for annot in annot_list:
        if pd.isna(annot["disease_name"]):
            continue
        annot_node_label = annot[Cons.LITERATURE_NODE_MAIN_LABEL]
        annot_node_attrs = Cons.LITERATURE_DISEASE_NODE_ATTRS.copy()
        annot_node_attrs.update(
            {"datasource": annot["source"], "name": annot["disease_name"], "id": annot[Cons.UMLS]}
        )

        other_ids = {
            Cons.UMLS: annot[Cons.UMLS],
            Cons.MONDO: annot[Cons.MONDO],
        }

        for key, value in other_ids.items():
            if pd.notna(value):
                annot_node_attrs[key] = value

        g.add_node(annot_node_label, attr_dict=annot_node_attrs)

        edge_attrs = Cons.LITERATURE_DISEASE_EDGE_ATTRS.copy()
        edge_attrs["datasource"] = annot["source"]

        edge_hash = hash(frozenset(edge_attrs.items()))
        edge_attrs["edge_hash"] = edge_hash
        edge_data = g.get_edge_data(gene_node_label, annot_node_label)
        edge_data = {} if edge_data is None else edge_data
        node_exists = [x for x, y in edge_data.items() if y["attr_dict"]["edge_hash"] == edge_hash]

        if len(node_exists) == 0:
            g.add_edge(
                gene_node_label,
                annot_node_label,
                label=Cons.GENE_DISEASE_EDGE_LABEL,
                attr_dict=edge_attrs,
            )

    return g


def add_minerva_gene_pathway_subgraph(g, gene_node_label, annot_list):
    """Construct part of the graph by linking the gene to MINERVA pathways.

    :param g: the input graph to extend with new nodes and edges.
    :param gene_node_label: the gene node to be linked to MINERVA pathways.
    :param annot_list: list of MINERVA pathways from MINERVA.
    :returns: a NetworkX MultiDiGraph
    """
    logger.debug("Adding MINERVA nodes and edges")
    for annot in annot_list:
        if pd.isna(annot[Cons.PATHWAY_LABEL]):
            continue

        annot_node_label = annot[Cons.MINERVA_PATHWAY_NODE_MAIN_LABEL]
        annot_node_attrs = Cons.MINERVA_PATHWAY_NODE_ATTRS.copy()
        annot_node_attrs.update(
            {
                Cons.DATASOURCE: Cons.MINERVA,
                Cons.NAME: annot[Cons.PATHWAY_LABEL],
                Cons.ID: annot[Cons.PATHWAY_ID],
                Cons.GENE_COUNTS: annot[Cons.PATHWAY_GENE_COUNTS],
            }
        )

        g.add_node(annot_node_label, attr_dict=annot_node_attrs)

        edge_attrs = Cons.GENE_PATHWAY_EDGE_ATTRS.copy()
        edge_attrs[Cons.DATASOURCE] = Cons.MINERVA

        edge_hash = hash(frozenset(edge_attrs.items()))
        edge_attrs[Cons.EDGE_HASH] = edge_hash
        edge_data = g.get_edge_data(gene_node_label, annot_node_label)
        edge_data = {} if edge_data is None else edge_data
        node_exists = [
            x for x, y in edge_data.items() if y["attr_dict"][Cons.EDGE_HASH] == edge_hash
        ]

        if len(node_exists) == 0:
            g.add_edge(
                gene_node_label,
                annot_node_label,
                label=Cons.GENE_PATHWAY_EDGE_LABEL,
                attr_dict=edge_attrs,
            )

    return g


def add_wikipathways_gene_pathway_subgraph(g, gene_node_label, annot_list):
    """Construct part of the graph by linking the gene to pathways from WikiPathways.

    :param g: the input graph to extend with new nodes and edges.
    :param gene_node_label: the gene node to be linked to pathways from WikiPathways.
    :param annot_list: list of pathways from WikiPathways.
    :returns: a NetworkX MultiDiGraph
    """
    logger.debug("Adding WikiPathways pathway nodes and edges")
    for annot in annot_list:
        if pd.isna(annot[Cons.WIKIPATHWAYS_NODE_MAIN_LABEL]):
            continue

        annot_node_label = annot[Cons.WIKIPATHWAYS_NODE_MAIN_LABEL]
        annot_node_attrs = Cons.WIKIPATHWAYS_NODE_ATTRS.copy()
        annot_node_attrs.update(
            {
                Cons.DATASOURCE: Cons.WIKIPATHWAYS,
                Cons.NAME: annot[Cons.PATHWAY_LABEL],
                Cons.ID: annot[Cons.PATHWAY_ID],
                Cons.GENE_COUNTS: annot[Cons.PATHWAY_GENE_COUNTS],
            }
        )

        g.add_node(annot_node_label, attr_dict=annot_node_attrs)

        edge_attrs = Cons.GENE_PATHWAY_EDGE_ATTRS.copy()
        edge_attrs[Cons.DATASOURCE] = Cons.WIKIPATHWAYS

        edge_hash = hash(frozenset(edge_attrs.items()))
        edge_attrs[Cons.EDGE_HASH] = edge_hash
        edge_data = g.get_edge_data(gene_node_label, annot_node_label)
        edge_data = {} if edge_data is None else edge_data
        node_exists = [
            x for x, y in edge_data.items() if y["attr_dict"][Cons.EDGE_HASH] == edge_hash
        ]

        if len(node_exists) == 0:
            g.add_edge(
                gene_node_label,
                annot_node_label,
                label=Cons.GENE_PATHWAY_EDGE_LABEL,
                attr_dict=edge_attrs,
            )

    return g


def add_kegg_gene_pathway_subgraph(g, gene_node_label, annot_list):
    """Construct part of the graph by linking the gene to pathways from KEGG.

    :param g: the input graph to extend with new nodes and edges.
    :param gene_node_label: the gene node to be linked to pathways from KEGG.
    :param annot_list: list of pathways from KEGG.
    :returns: a NetworkX MultiDiGraph
    """
    logger.debug("Adding KEGG nodes and edges")
    for annot in annot_list:
        if pd.isna(annot[Cons.PATHWAY_LABEL]):
            continue

        annot_node_label = annot[Cons.KEGG_PATHWAY_NODE_MAIN_LABEL]
        annot_node_attrs = Cons.KEGG_PATHWAY_NODE_ATTRS.copy()
        annot_node_attrs.update(
            {
                Cons.DATASOURCE: Cons.KEGG,
                Cons.NAME: annot[Cons.PATHWAY_LABEL],
                Cons.ID: annot[Cons.PATHWAY_ID],
                Cons.GENE_COUNTS: annot[Cons.PATHWAY_GENE_COUNTS],
            }
        )

        # g.add_node(annot_node_label, attr_dict=annot_node_attrs)
        merge_node(g, annot_node_label, annot_node_attrs)

        edge_attrs = Cons.GENE_PATHWAY_EDGE_ATTRS.copy()
        edge_attrs[Cons.DATASOURCE] = Cons.KEGG

        edge_hash = hash(frozenset(edge_attrs.items()))
        edge_attrs[Cons.EDGE_HASH] = edge_hash
        edge_data = g.get_edge_data(gene_node_label, annot_node_label)
        edge_data = {} if edge_data is None else edge_data
        node_exists = [
            x for x, y in edge_data.items() if y["attr_dict"][Cons.EDGE_HASH] == edge_hash
        ]

        if len(node_exists) == 0:
            g.add_edge(
                gene_node_label,
                annot_node_label,
                label=Cons.GENE_PATHWAY_EDGE_LABEL,
                attr_dict=edge_attrs,
            )

    return g


def add_kegg_compounds_subgraph(g, pathway_node_label, compounds_list, combined_df):
    """Construct part of the graph by linking the KEGG compound to its respective pathway.

    :param g: the input graph to extend with new nodes and edges.
    :param pathway_node_label: the pathway node to be linked to compound nodes.
    :param compounds_list: list of compounds from KEGG.
    :param combined_df: the combined dataframe.
    :returns: a NetworkX MultiDiGraph
    """
    logger.debug("Adding KEGG compound nodes and edges")
    for compound in compounds_list:
        if pd.isna(compound[Cons.KEGG_COMPOUND_NAME]):
            continue

        annot_node_label = compound[Cons.KEGG_IDENTIFIER]
        annot_node_attrs = Cons.KEGG_COMPOUND_NODE_ATTRS.copy()
        annot_node_attrs.update(
            {
                Cons.ID: compound[Cons.KEGG_IDENTIFIER],
                Cons.LABEL: compound[Cons.KEGG_COMPOUND_NAME],
            }
        )

        merge_node(g, annot_node_label, annot_node_attrs)

        for _, path_row in combined_df.iterrows():
            pathways = path_row.get(Cons.PATHWAYS, [])
            if isinstance(pathways, list) and pathways:
                for pathway in pathways:
                    if pathway_node_label != pathway.get(Cons.PATHWAYS, ""):
                        continue

                    if Cons.PATHWAY_COMPOUNDS in pathway:
                        pathway_compounds = [
                            comp[Cons.KEGG_IDENTIFIER] for comp in pathway[Cons.PATHWAY_COMPOUNDS]
                        ]
                        if compound[Cons.KEGG_IDENTIFIER] in pathway_compounds:
                            edge_attrs = Cons.KEGG_COMPOUND_EDGE_ATTRS.copy()
                            edge_hash = hash(frozenset(edge_attrs.items()))
                            edge_attrs[Cons.EDGE_HASH] = edge_hash
                            edge_data = g.get_edge_data(pathway_node_label, annot_node_label)
                            edge_data = {} if edge_data is None else edge_data
                            node_exists = [
                                x
                                for x, y in edge_data.items()
                                if "attr_dict" in y
                                and y["attr_dict"].get(Cons.EDGE_HASH) == edge_hash
                            ]

            if not isinstance(pathways, list):
                continue

            for pathway in pathways:
                if pathway_node_label != pathway.get(Cons.PATHWAYS):
                    continue

                if Cons.PATHWAY_COMPOUNDS not in pathway:
                    continue

                pathway_compounds = [
                    comp[Cons.KEGG_IDENTIFIER] for comp in pathway[Cons.PATHWAY_COMPOUNDS]
                ]
                if compound[Cons.KEGG_IDENTIFIER] not in pathway_compounds:
                    continue

                edge_attrs = Cons.KEGG_COMPOUND_EDGE_ATTRS.copy()
                edge_hash = hash(frozenset(edge_attrs.items()))
                edge_attrs[Cons.EDGE_HASH] = edge_hash  # type: ignore
                edge_data = g.get_edge_data(pathway_node_label, annot_node_label)
                edge_data = {} if edge_data is None else edge_data
                node_exists = [
                    x
                    for x, y in edge_data.items()
                    if "attr_dict" in y and y["attr_dict"].get(Cons.EDGE_HASH) == edge_hash
                ]

                if len(node_exists) == 0:
                    g.add_edge(
                        pathway_node_label,
                        annot_node_label,
                        label=Cons.KEGG_COMPOUND_EDGE_LABEL,
                        attr_dict=edge_attrs,
                    )

    return g


def process_kegg_pathway_compound(g, kegg_pathway_compound, combined_df):
    """Process pathway-compound relationships from KEGG and add them to the graph.

    :param g: the input graph to extend with pathway-compound relationships.
    :param kegg_pathway_compound: DataFrame containing pathway-compound relationships.
    :param combined_df: DataFrame containing KEGG pathway data.
    """
    logger.debug("Processing KEGG pathway-compound relationships")
    for _, row in kegg_pathway_compound.iterrows():
        compound_info = row[Cons.KEGG_PATHWAY_COL]

        if isinstance(compound_info, dict):
            compounds_list = [compound_info]
        elif isinstance(compound_info, list):
            compounds_list = compound_info
        else:
            compounds_list = []

        for compound in compounds_list:
            compound_id = compound[Cons.KEGG_IDENTIFIER]

            for _, pathway_row in combined_df.iterrows():
                pathway_data = pathway_row[Cons.PATHWAY_COMPOUNDS]

                if not isinstance(pathway_data, list):
                    continue

                for pathway in pathway_data:
                    pathway_id = pathway.get(Cons.PATHWAY_ID)
                    pathway_compounds = pathway.get(Cons.PATHWAY_COMPOUNDS, [])

                    if any(c.get(Cons.KEGG_IDENTIFIER) == compound_id for c in pathway_compounds):
                        add_kegg_compounds_subgraph(g, pathway_id, compounds_list, combined_df)


def _add_grofilier_genes_node_attrs(annot):
    annot_node_attrs = Cons.GPROFILER_GENE_NODE_ATTRS.copy()
    annot_node_attrs.update(
        {
            Cons.NAME: annot[Cons.GPROFILER_NAME],
            Cons.ID: annot[Cons.GPROFILER_ID],
            Cons.GENE_COUNTS: annot[Cons.GPROFILER_TERM_SIZE],
            Cons.P_VALUE: annot[Cons.P_VALUE],
            Cons.SIGNIFICANT: annot[Cons.SIGNIFICANT],
        }
    )

    return annot_node_attrs


def add_gprofiler_gene_phenotype_subgraph(g, gene_node_label, annot_list):
    """Construct part of the graph by linking the gene to phenotypes from GProfiler.

    :param g: the input graph to extend with new nodes and edges.
    :param gene_node_label: the gene node to be linked to phenotypes from GProfiler.
    :param annot_list: list of phenotypes from GProfiler.
    :returns: a NetworkX MultiDiGraph
    """
    for annot in annot_list:
        if pd.isna(annot["name"]):
            continue

        annot_node_label = annot[Cons.GPROFILER_ID]
        annot_node_attrs = _add_grofilier_genes_node_attrs(annot)
        annot_node_attrs[Cons.LABEL] = Cons.PHENOTYPE_NODE_LABEL

        g.add_node(annot_node_label, attr_dict=annot_node_attrs)

        edge_attrs = Cons.GPROFILER_EDGE_ATTRS.copy()
        edge_attrs[Cons.DATASOURCE] = annot[Cons.DATASOURCE]
        edge_hash = hash(frozenset(edge_attrs.items()))
        edge_attrs[Cons.EDGE_HASH] = edge_hash
        edge_data = g.get_edge_data(gene_node_label, annot_node_label)
        edge_data = {} if edge_data is None else edge_data
        node_exists = [
            x for x, y in edge_data.items() if y["attr_dict"][Cons.EDGE_HASH] == edge_hash
        ]
        if len(node_exists) == 0:
            g.add_edge(
                gene_node_label,
                annot_node_label,
                label=Cons.GPROFILE_GENE_HP_EDGE_LABEL,
                attr_dict=edge_attrs,
            )

    return g


def add_gprofiler_gene_hpa_subgraph(g, gene_node_label, annot_list):
    """Construct part of the graph by linking the gene to anatomical entities from GProfiler.

    :param g: the input graph to extend with new nodes and edges.
    :param gene_node_label: the gene node to be linked to anatomical entities from GProfiler.
    :param annot_list: list of pathways from WikiPathways.
    :returns: a NetworkX MultiDiGraph
    """
    for annot in annot_list:
        if pd.isna(annot[Cons.NAME]):
            continue

        annot_node_label = annot[Cons.GPROFILER_ID]
        annot_node_attrs = _add_grofilier_genes_node_attrs(annot)
        annot_node_attrs[Cons.LABEL] = Cons.ANATOMICAL_NODE_LABEL

        g.add_node(annot_node_label, attr_dict=annot_node_attrs)

        edge_attrs = Cons.GPROFILER_EDGE_ATTRS.copy()
        edge_attrs[Cons] = annot[Cons.DATASOURCE]

        edge_hash = hash(frozenset(edge_attrs.items()))
        edge_attrs[Cons.EDGE_HASH] = edge_hash
        edge_data = g.get_edge_data(gene_node_label, annot_node_label)
        edge_data = {} if edge_data is None else edge_data
        node_exists = [
            x for x, y in edge_data.items() if y["attr_dict"][Cons.EDGE_HASH] == edge_hash
        ]
        if len(node_exists) == 0:
            g.add_edge(
                gene_node_label,
                annot_node_label,
                label=Cons.GPROFILE_GENE_HPA_EDGE_LABEL,
                attr_dict=edge_attrs,
            )

    return g


def add_gprofiler_gene_kegg_subgraph(g, gene_node_label, annot_list):
    """Construct part of the graph by linking the gene to KEGG pathways from GProfiler.

    :param g: the input graph to extend with new nodes and edges.
    :param gene_node_label: the gene node to be linked to KEGG pathways from GProfiler.
    :param annot_list: list of KEGG pathways from GProfiler.
    :returns: a NetworkX MultiDiGraph
    """
    for annot in annot_list:
        if pd.isna(annot[Cons.NAME]):
            continue

        annot_node_label = annot[Cons.GPROFILER_ID]
        annot_node_attrs = _add_grofilier_genes_node_attrs(annot)
        annot_node_attrs[Cons.DATASOURCE] = annot[Cons.DATASOURCE]
        annot_node_attrs[Cons.GPROFILER_PATHWAY_TYPE] = Cons.KEGG
        annot_node_attrs[Cons.LABEL] = Cons.ANATOMICAL_NODE_LABEL

        g.add_node(annot_node_label, attr_dict=annot_node_attrs)

        edge_attrs = Cons.GENE_PATHWAY_EDGE_ATTRS.copy()
        edge_attrs[Cons.DATASOURCE] = annot[Cons.DATASOURCE]

        edge_hash = hash(frozenset(edge_attrs.items()))
        edge_attrs[Cons.EDGE_HASH] = edge_hash
        edge_data = g.get_edge_data(gene_node_label, annot_node_label)
        edge_data = {} if edge_data is None else edge_data
        node_exists = [
            x for x, y in edge_data.items() if y["attr_dict"][Cons.EDGE_HASH] == edge_hash
        ]
        if len(node_exists) == 0:
            g.add_edge(
                gene_node_label,
                annot_node_label,
                label=Cons.GENE_PATHWAY_EDGE_LABEL,
                attr_dict=edge_attrs,
            )

    return g


def add_gprofiler_gene_mirna_subgraph(g, gene_node_label, annot_list):
    """Construct part of the graph by linking the gene to miRNAs from GProfiler.

    :param g: the input graph to extend with new nodes and edges.
    :param gene_node_label: the gene node to be linked to miRNAs from GProfiler.
    :param annot_list: list of miRNAs from GProfiler.
    :returns: a NetworkX MultiDiGraph
    """
    for annot in annot_list:
        if pd.isna(annot[Cons.NAME]):
            continue

        annot_node_label = annot[Cons.GPROFILER_ID]
        annot_node_attrs = _add_grofilier_genes_node_attrs(annot)
        annot_node_attrs[Cons.DATASOURCE] = annot[Cons.DATASOURCE]
        annot_node_attrs[Cons.LABEL] = Cons.MIRNA_NODE_LABEL

        g.add_node(annot_node_label, attr_dict=annot_node_attrs)

        edge_attrs = Cons.GPROFILER_EDGE_ATTRS.copy()
        edge_attrs[Cons.DATASOURCE] = annot[Cons.DATASOURCE]

        edge_hash = hash(frozenset(edge_attrs.items()))
        edge_attrs[Cons.EDGE_HASH] = edge_hash
        edge_data = g.get_edge_data(gene_node_label, annot_node_label)
        edge_data = {} if edge_data is None else edge_data
        node_exists = [
            x for x, y in edge_data.items() if y["attr_dict"][Cons.EDGE_HASH] == edge_hash
        ]
        if len(node_exists) == 0:
            g.add_edge(
                annot_node_label,
                gene_node_label,
                label=Cons.GPROFILER_GENE_MIRNA_EDGE_LABEL,
                attr_dict=edge_attrs,
            )

    return g


def add_gprofiler_gene_reactome_subgraph(g, gene_node_label, annot_list):
    """Construct part of the graph by linking the gene to reactome pathways from GProfiler.

    :param g: the input graph to extend with new nodes and edges.
    :param gene_node_label: the gene node to be linked to reactome pathways from GProfiler.
    :param annot_list: list of pathways from GProfiler.
    :returns: a NetworkX MultiDiGraph
    """
    for annot in annot_list:
        if pd.isna(annot[Cons.NAME]):
            continue

        annot_node_label = annot[Cons.GPROFILER_ID]
        annot_node_attrs = _add_grofilier_genes_node_attrs(annot)
        annot_node_attrs[Cons.DATASOURCE] = annot[Cons.DATASOURCE]
        annot_node_attrs[Cons.GPROFILER_PATHWAY_TYPE] = Cons.REACTOME
        annot_node_attrs[Cons.LABEL] = Cons.PATHWAY_NODE_LABEL

        g.add_node(annot_node_label, attr_dict=annot_node_attrs)

        edge_attrs = Cons.GENE_PATHWAY_EDGE_ATTRS.copy()
        edge_attrs[Cons.DATASOURCE] = annot[Cons.DATASOURCE]

        edge_hash = hash(frozenset(edge_attrs.items()))
        edge_attrs[Cons.EDGE_HASH] = edge_hash
        edge_data = g.get_edge_data(gene_node_label, annot_node_label)
        edge_data = {} if edge_data is None else edge_data
        node_exists = [
            x for x, y in edge_data.items() if y["attr_dict"][Cons.EDGE_HASH] == edge_hash
        ]
        if len(node_exists) == 0:
            g.add_edge(
                gene_node_label,
                annot_node_label,
                label=Cons.GENE_PATHWAY_EDGE_LABEL,
                attr_dict=edge_attrs,
            )

    return g


def add_gprofiler_gene_transcription_factor_subgraph(g, gene_node_label, annot_list):
    """Construct part of the graph by linking the gene to transcription factors from GProfiler.

    :param g: the input graph to extend with new nodes and edges.
    :param gene_node_label: the gene node to be linked to transcription factors from GProfiler.
    :param annot_list: list of transcription factors from GProfiler.
    :returns: a NetworkX MultiDiGraph
    """
    for annot in annot_list:
        if pd.isna(annot[Cons.NAME]):
            continue

        annot_node_label = annot[Cons.GPROFILER_ID]
        annot_node_attrs = _add_grofilier_genes_node_attrs(annot)
        annot_node_attrs[Cons.DATASOURCE] = annot[Cons.DATASOURCE]
        annot_node_attrs[Cons.LABEL] = Cons.TRANS_FACTOR_NODE_LABEL

        g.add_node(annot_node_label, attr_dict=annot_node_attrs)

        edge_attrs = Cons.GPROFILER_EDGE_ATTRS.copy()
        edge_attrs[Cons.DATASOURCE] = annot[Cons.DATASOURCE]

        edge_hash = hash(frozenset(edge_attrs.items()))
        edge_attrs[Cons.EDGE_HASH] = edge_hash
        edge_data = g.get_edge_data(gene_node_label, annot_node_label)
        edge_data = {} if edge_data is None else edge_data
        node_exists = [
            x for x, y in edge_data.items() if y["attr_dict"][Cons.EDGE_HASH] == edge_hash
        ]
        if len(node_exists) == 0:
            g.add_edge(
                gene_node_label,
                annot_node_label,
                label=Cons.GPROFILER_GENE_TF_EDGE_LABEL,
                attr_dict=edge_attrs,
            )

    return g


def add_gprofiler_gene_gomf_subgraph(g, gene_node_label, annot_list):
    """Construct part of the graph by linking the gene to molecular functions from GProfiler.

    :param g: the input graph to extend with new nodes and edges.
    :param gene_node_label: the gene node to be linked to molecular functions from GProfiler.
    :param annot_list: list of molecular functions from GProfiler.
    :returns: a NetworkX MultiDiGraph
    """
    for annot in annot_list:
        if pd.isna(annot[Cons.NAME]):
            continue

        annot_node_label = annot[Cons.GPROFILER_ID]
        annot_node_attrs = _add_grofilier_genes_node_attrs(annot)
        annot_node_attrs[Cons.DATASOURCE] = annot[Cons.DATASOURCE]
        annot_node_attrs[Cons.LABEL] = Cons.GO_MF_NODE_LABEL

        g.add_node(annot_node_label, attr_dict=annot_node_attrs)

        edge_attrs = Cons.GPROFILER_EDGE_ATTRS.copy()
        edge_attrs[Cons.DATASOURCE] = annot[Cons.DATASOURCE]

        edge_hash = hash(frozenset(edge_attrs.items()))
        edge_attrs[Cons.EDGE_HASH] = edge_hash
        edge_data = g.get_edge_data(gene_node_label, annot_node_label)
        edge_data = {} if edge_data is None else edge_data
        node_exists = [
            x for x, y in edge_data.items() if y["attr_dict"][Cons.EDGE_HASH] == edge_hash
        ]
        if len(node_exists) == 0:
            g.add_edge(
                gene_node_label,
                annot_node_label,
                label=Cons.GENE_PATHWAY_EDGE_LABEL,
                attr_dict=edge_attrs,
            )

    return g


def add_gprofiler_gene_gocc_subgraph(g, gene_node_label, annot_list):
    """Construct part of the graph by linking the gene to cellular components from GProfiler.

    :param g: the input graph to extend with new nodes and edges.
    :param gene_node_label: the gene node to be linked to cellular components from GProfiler.
    :param annot_list: list of cellular components from GProfiler.
    :returns: a NetworkX MultiDiGraph
    """
    for annot in annot_list:
        if pd.isna(annot[Cons.NAME]):
            continue

        annot_node_label = annot[Cons.GPROFILER_ID]
        annot_node_attrs = _add_grofilier_genes_node_attrs(annot)
        annot_node_attrs[Cons.DATASOURCE] = annot[Cons.DATASOURCE]
        annot_node_attrs[Cons.LABEL] = Cons.GO_CC_NODE_LABEL

        g.add_node(annot_node_label, attr_dict=annot_node_attrs)

        edge_attrs = Cons.GPROFILER_EDGE_ATTRS.copy()
        edge_attrs[Cons.DATASOURCE] = annot[Cons.DATASOURCE]

        edge_hash = hash(frozenset(edge_attrs.items()))
        edge_attrs[Cons.EDGE_HASH] = edge_hash
        edge_data = g.get_edge_data(gene_node_label, annot_node_label)
        edge_data = {} if edge_data is None else edge_data
        node_exists = [
            x for x, y in edge_data.items() if y["attr_dict"][Cons.EDGE_HASH] == edge_hash
        ]
        if len(node_exists) == 0:
            g.add_edge(
                gene_node_label,
                annot_node_label,
                label=Cons.GENE_PATHWAY_EDGE_LABEL,
                attr_dict=edge_attrs,
            )

    return g


def add_gprofiler_gene_gobp_subgraph(g, gene_node_label, annot_list):
    """Construct part of the graph by linking the gene to biological processes from GProfiler.

    :param g: the input graph to extend with new nodes and edges.
    :param gene_node_label: the gene node to be linked to biological processes from GProfiler.
    :param annot_list: list of biological processes from GProfiler.
    :returns: a NetworkX MultiDiGraph
    """
    for annot in annot_list:
        if pd.isna(annot[Cons.NAME]):
            continue

        annot_node_label = annot[Cons.GPROFILER_ID]
        annot_node_attrs = _add_grofilier_genes_node_attrs(annot)
        annot_node_attrs[Cons.DATASOURCE] = annot[Cons.DATASOURCE]
        annot_node_attrs[Cons.LABEL] = Cons.GO_BP_NODE_LABEL

        g.add_node(annot_node_label, attr_dict=annot_node_attrs)

        edge_attrs = Cons.GPROFILER_EDGE_ATTRS.copy()
        edge_attrs[Cons.DATASOURCE] = annot[Cons.DATASOURCE]

        edge_hash = hash(frozenset(edge_attrs.items()))
        edge_attrs[Cons.EDGE_HASH] = edge_hash
        edge_data = g.get_edge_data(gene_node_label, annot_node_label)
        edge_data = {} if edge_data is None else edge_data
        node_exists = [
            x for x, y in edge_data.items() if y["attr_dict"][Cons.EDGE_HASH] == edge_hash
        ]
        if len(node_exists) == 0:
            g.add_edge(
                gene_node_label,
                annot_node_label,
                label=Cons.GENE_PATHWAY_EDGE_LABEL,
                attr_dict=edge_attrs,
            )

    return g


def add_gprofiler_gene_wikipathway_subgraph(g, gene_node_label, annot_list):
    """Construct part of the graph by linking the gene to pathways from WikiPathways.

    :param g: the input graph to extend with new nodes and edges.
    :param gene_node_label: the gene node to be linked to pathways from WikiPathways.
    :param annot_list: list of wikipathways from GProfiler.
    :returns: a NetworkX MultiDiGraph
    """
    for annot in annot_list:
        if pd.isna(annot[Cons.NAME]):
            continue

        annot_node_label = annot[Cons.GPROFILER_ID]
        annot_node_attrs = _add_grofilier_genes_node_attrs(annot)
        annot_node_attrs[Cons.GPROFILER_PATHWAY_TYPE] = Cons.WIKIPATHWAYS
        annot_node_attrs[Cons.DATASOURCE] = annot[Cons.DATASOURCE]
        annot_node_attrs[Cons.LABEL] = Cons.PATHWAY_NODE_LABEL

        g.add_node(annot_node_label, attr_dict=annot_node_attrs)

        edge_attrs = Cons.GPROFILER_EDGE_ATTRS.copy()
        edge_attrs[Cons.DATASOURCE] = annot[Cons.DATASOURCE]

        edge_hash = hash(frozenset(edge_attrs.items()))
        edge_attrs[Cons.EDGE_HASH] = edge_hash
        edge_data = g.get_edge_data(gene_node_label, annot_node_label)
        edge_data = {} if edge_data is None else edge_data
        node_exists = [
            x for x, y in edge_data.items() if y["attr_dict"][Cons.EDGE_HASH] == edge_hash
        ]
        if len(node_exists) == 0:
            g.add_edge(
                gene_node_label,
                annot_node_label,
                label=Cons.GENE_PATHWAY_EDGE_LABEL,
                attr_dict=edge_attrs,
            )

    return g


def add_mitocarta_gene_mito_subgraph(g, gene_node_label, annot_list):
    """Construct part of the graph by linking the gene to mitochondrial pathways from Mitocarta.

    :param g: the input graph to extend with new nodes and edges.
    :param gene_node_label: the gene node to be linked to mitochondrial pathways from Mitocarta.
    :param annot_list: list of mitochondrial pathways from Mitocarta.
    :returns: a NetworkX MultiDiGraph
    """
    for annot in annot_list:
        if pd.isna(annot[Cons.MITOCART_NODE_MAIN_LABEL]):
            continue

        annot_node_label = annot[Cons.MITOCART_NODE_MAIN_LABEL]
        annot_node_attrs = Cons.MITOCART_NODE_ATTRS.copy()
        annot_node_attrs.update(
            {
                Cons.NAME: annot[Cons.MITOCART_NODE_MAIN_LABEL],
                Cons.EVIDENCE: annot[Cons.EVIDENCE],
            }
        )
        if not pd.isna(annot[Cons.MITOCART_HPA_LOCATION]):
            annot_node_attrs[Cons.MITOCART_HPA_LOCATION] = annot[Cons.MITOCART_HPA_LOCATION]
        if not pd.isna(annot[Cons.MITOCART_SUB_MITO_LOCALIZATION]):
            annot_node_attrs[Cons.MITOCART_SUB_MITO_LOCALIZATION] = annot[
                Cons.MITOCART_SUB_MITO_LOCALIZATION
            ]

        g.add_node(annot_node_label, attr_dict=annot_node_attrs)

        edge_attrs = Cons.GENE_PATHWAY_EDGE_ATTRS.copy()
        edge_attrs[Cons.DATASOURCE] = Cons.MITOCARTA

        edge_hash = hash(frozenset(edge_attrs.items()))
        edge_attrs[Cons.EDGE_HASH] = edge_hash
        edge_data = g.get_edge_data(gene_node_label, annot_node_label)
        edge_data = {} if edge_data is None else edge_data
        node_exists = [
            x for x, y in edge_data.items() if y["attr_dict"][Cons.EDGE_HASH] == edge_hash
        ]
        if len(node_exists) == 0:
            g.add_edge(
                gene_node_label,
                annot_node_label,
                label=Cons.MITOCART_GENE_PATHWAY_EDGE_LABEL,
                attr_dict=edge_attrs,
            )

    return g


def add_opentargets_gene_reactome_pathway_subgraph(g, gene_node_label, annot_list):
    """Construct part of the graph by linking the gene to Reactome pathways.

    :param g: the input graph to extend with new nodes and edges.
    :param gene_node_label: the gene node to be linked to Reactome pathways.
    :param annot_list: list of Reactome pathways from OpenTargets.
    :returns: a NetworkX MultiDiGraph
    """
    logger.debug("Adding OpenTargets Reactome nodes and edges")
    for annot in annot_list:
        if pd.isna(annot[Cons.PATHWAY_ID]):
            continue

        annot_node_label = annot[Cons.OPENTARGETS_REACTOME_NODE_MAIN_LABEL]
        annot_node_attrs = Cons.OPENTARGETS_REACTOME_NODE_ATTRS.copy()
        annot_node_attrs.update(
            {
                Cons.DATASOURCE: Cons.OPENTARGETS,
                Cons.NAME: annot[Cons.PATHWAY_LABEL],
                Cons.ID: annot[Cons.PATHWAY_ID],
            }
        )

        g.add_node(annot_node_label, attr_dict=annot_node_attrs)

        edge_attrs = Cons.OPENTARGETS_GENE_REACTOME_EDGE_ATTRS.copy()

        edge_hash = hash(frozenset(edge_attrs.items()))
        edge_attrs[Cons.EDGE_HASH] = edge_hash
        edge_data = g.get_edge_data(gene_node_label, annot_node_label)
        edge_data = {} if edge_data is None else edge_data
        node_exists = [
            x for x, y in edge_data.items() if y["attr_dict"][Cons.EDGE_HASH] == edge_hash
        ]

        if len(node_exists) == 0:
            g.add_edge(
                gene_node_label,
                annot_node_label,
                label=Cons.GENE_PATHWAY_EDGE_LABEL,
                attr_dict=edge_attrs,
            )

    return g


def add_opentargets_gene_go_subgraph(g, gene_node_label, annot_list):
    """Construct part of the graph by linking the gene to gene ontologies.

    :param g: the input graph to extend with new nodes and edges.
    :param gene_node_label: the gene node to be linked to gene ontologies.
    :param annot_list: list of gene ontologies from OpenTargets.
    :returns: a NetworkX MultiDiGraph
    :raises ValueError: if the GO type is invalid.
    """
    logger.debug("Adding OpenTargets GO nodes and edges")
    for annot in annot_list:
        if pd.isna(annot[Cons.OPENTARGETS_GO_ID]):
            continue

        annot_node_label = annot[Cons.OPENTARGETS_GO_NODE_MAIN_LABEL]
        annot_node_attrs = Cons.OPENTARGETS_GO_NODE_ATTRS.copy()
        annot_node_attrs.update(
            {
                Cons.NAME: annot[Cons.OPENTARGETS_GO_NAME],
                Cons.ID: annot[Cons.OPENTARGETS_GO_ID],
                Cons.DATASOURCE: Cons.OPENTARGETS,
            }
        )

        if annot[Cons.OPENTARGETS_GO_TYPE] == "P":
            annot_node_attrs[Cons.LABEL] = Cons.GO_BP_NODE_LABEL
        elif annot[Cons.OPENTARGETS_GO_TYPE] == "F":
            annot_node_attrs[Cons.LABEL] = Cons.GO_MF_NODE_LABEL
        elif annot[Cons.OPENTARGETS_GO_TYPE] == "C":
            annot_node_attrs[Cons.LABEL] = Cons.GO_CC_NODE_LABEL
        else:
            raise ValueError(f"Invalid GO type: {annot[Cons.OPENTARGETS_GO_TYPE]}")

        g.add_node(annot_node_label, attr_dict=annot_node_attrs)

        edge_attrs = Cons.OPENTARGETS_GENE_GO_EDGE_ATTRS.copy()

        edge_hash = hash(frozenset(edge_attrs.items()))
        edge_attrs[Cons.EDGE_HASH] = edge_hash
        edge_data = g.get_edge_data(gene_node_label, annot_node_label)
        edge_data = {} if edge_data is None else edge_data
        node_exists = [
            x for x, y in edge_data.items() if y["attr_dict"][Cons.EDGE_HASH] == edge_hash
        ]

        if len(node_exists) == 0:
            g.add_edge(
                gene_node_label,
                annot_node_label,
                label=Cons.GENE_PATHWAY_EDGE_LABEL,
                attr_dict=edge_attrs,
            )

    return g


def add_opentargets_compound_side_effect_subgraph(g, compound_node_label, side_effects_list):
    """Construct part of the graph by linking the compound to side effects.

    :param g: the input graph to extend with new nodes and edges.
    :param compound_node_label: the compound node to be linked to side effect nodes.
    :param side_effects_list: list of side effects from OpenTargets.
    :returns: a NetworkX MultiDiGraph
    """
    logger.debug("Adding OpenTargets side effect nodes and edges")
    if not isinstance(side_effects_list, list):
        return g

    id_counter = 100
    nodes_list = g.nodes()

    for effect in side_effects_list:
        if pd.isna(effect[Cons.COMPOUND_SIDE_EFFECT_NODE_LABEL]):
            continue

        effect_node_label = effect[Cons.COMPOUND_SIDE_EFFECT_NODE_LABEL]

        # Adding a BDF id if the side effect node is not in the graph
        if effect_node_label not in nodes_list:
            effect_node_idx = f"{Cons.BIODATAFUSE}:{id_counter}"
            id_counter += 1

            # Add the side effect node to the graph
            effect_node_attrs = Cons.COMPOUND_SIDE_EFFECT_NODE_ATTRS.copy()
            effect_node_attrs.update(
                {
                    Cons.NAME: effect_node_label,
                    Cons.DATASOURCE: Cons.OPENTARGETS,
                    Cons.ID: effect_node_idx,
                }
            )
            g.add_node(effect_node_label, attr_dict=effect_node_attrs)

        # Add the edge between the compound and the side effect node
        edge_attrs = Cons.COMPOUND_SIDE_EFFECT_EDGE_ATTRS.copy()
        edge_hash = hash(frozenset(edge_attrs.items()))
        edge_attrs[Cons.EDGE_HASH] = edge_hash
        edge_data = g.get_edge_data(compound_node_label, effect_node_label)
        edge_data = {} if edge_data is None else edge_data
        node_exists = [
            x
            for x, y in edge_data.items()
            if "attr_dict" in y and y["attr_dict"].get(Cons.EDGE_HASH) == edge_hash
        ]

        if len(node_exists) == 0:
            g.add_edge(
                compound_node_label,
                effect_node_label,
                label=Cons.COMPOUND_SIDE_EFFECT_EDGE_LABEL,
                attr_dict=edge_attrs,
            )

    return g


def add_opentargets_gene_compound_subgraph(g, gene_node_label, annot_list):
    """Construct part of the graph by linking the gene to a list of compounds.

    :param g: the input graph to extend with new nodes and edges.
    :param gene_node_label: the gene node to be linked to compounds.
    :param annot_list: list of compounds from OpenTargets.
    :returns: a NetworkX MultiDiGraph
    """
    logger.debug("Adding OpenTargets compound nodes and edges")
    for annot in annot_list:
        if pd.isna(annot[Cons.OPENTARGETS_COMPOUND_RELATION]):
            continue

        if not pd.isna(annot[Cons.COMPOUND_NODE_MAIN_LABEL]):
            annot_node_label = annot[Cons.COMPOUND_NODE_MAIN_LABEL]
        else:
            annot_node_label = annot[Cons.CHEMBL_ID]

        annot_node_attrs = Cons.OPENTARGETS_COMPOUND_NODE_ATTRS.copy()
        annot_node_attrs.update(
            {
                Cons.NAME: annot_node_label,
                Cons.ID: annot[Cons.CHEMBL_ID],
                Cons.DATASOURCE: Cons.OPENTARGETS,
            }
        )

        other_info = {
            Cons.DRUGBANK_ID,
            Cons.OPENTARGETS_COMPOUND_CID,
            Cons.OPENTARGETS_COMPOUND_CLINICAL_TRIAL_PHASE,
            Cons.OPENTARGETS_COMPOUND_IS_APPROVED,
            Cons.OPENTARGETS_ADVERSE_EFFECT_COUNT,
        }

        for key in other_info:
            if not pd.isna(annot[key]):
                annot_node_attrs[key] = annot[key]

        merge_node(g, annot_node_label, annot_node_attrs)

        edge_attrs = Cons.OPENTARGETS_GENE_COMPOUND_EDGE_ATTRS.copy()
        edge_hash = hash(frozenset(edge_attrs.items()))
        edge_attrs[Cons.EDGE_HASH] = edge_hash
        edge_data = g.get_edge_data(annot_node_label, gene_node_label)
        edge_data = {} if edge_data is None else edge_data
        node_exists = [
            x for x, y in edge_data.items() if y["attr_dict"][Cons.EDGE_HASH] == edge_hash
        ]

        if len(node_exists) == 0:
            g.add_edge(
                annot_node_label,
                gene_node_label,
                label=annot[Cons.OPENTARGETS_COMPOUND_RELATION],
                attr_dict=edge_attrs,
            )

        # Add side effects
        if annot[Cons.COMPOUND_SIDE_EFFECT_NODE_MAIN_LABEL]:
            add_opentargets_compound_side_effect_subgraph(
                g, annot_node_label, annot[Cons.COMPOUND_SIDE_EFFECT_NODE_MAIN_LABEL]
            )

    return g


def add_molmedb_gene_inhibitor_subgraph(g, gene_node_label, annot_list):
    """Construct part of the graph by linking the gene to its inhibitors.

    :param g: the input graph to extend with new nodes and edges.
    :param gene_node_label: the gene node to be linked to its inhibitors.
    :param annot_list: list of gene inhibitors from MolMeDB.
    :returns: a NetworkX MultiDiGraph
    """
    logger.debug("Adding MolMeDB gene inhibitor nodes and edges")
    for annot in annot_list:
        if pd.isna(annot[Cons.MOLMEDB_COMPOUND_NAME]):
            continue

        if not pd.isna(annot[Cons.COMPOUND_NODE_MAIN_LABEL]):
            annot_node_label = annot[Cons.COMPOUND_NODE_MAIN_LABEL]
            annot_id = annot[Cons.COMPOUND_NODE_MAIN_LABEL]
        else:
            annot_node_label = annot[Cons.MOLMEDB_ID]
            annot_id = annot[Cons.MOLMEDB_ID]

        annot_node_attrs = Cons.MOLMEDB_COMPOUND_NODE_ATTRS.copy()
        annot_node_attrs.update(
            {
                Cons.NAME: annot[Cons.MOLMEDB_COMPOUND_NAME],
                Cons.ID: annot_id,
                Cons.MOLMEDB_ID: annot[Cons.MOLMEDB_ID],
                Cons.MOLMEDB_INCHIKEY: annot[Cons.MOLMEDB_INCHIKEY],
                Cons.MOLMEDB_SMILES: annot[Cons.MOLMEDB_SMILES],
                Cons.SOURCE_PMID: annot[Cons.SOURCE_PMID],
                Cons.DATASOURCE: Cons.MOLMEDB,
            }
        )

        merge_node(g, annot_node_label, annot_node_attrs)

        edge_attrs = Cons.MOLMEDB_PROTEIN_COMPOUND_EDGE_ATTRS.copy()

        edge_hash = hash(frozenset(edge_attrs.items()))
        edge_attrs[Cons.EDGE_HASH] = edge_hash
        edge_data = g.get_edge_data(gene_node_label, annot_node_label)
        edge_data = {} if edge_data is None else edge_data
        node_exists = [
            x for x, y in edge_data.items() if y["attr_dict"][Cons.EDGE_HASH] == edge_hash
        ]

        if len(node_exists) == 0:
            g.add_edge(
                annot_node_label,
                gene_node_label,
                label=Cons.MOLMEDB_PROTEIN_COMPOUND_EDGE_LABEL,
                attr_dict=edge_attrs,
            )

    return g


# TODO: Fix this function, looks like it adds compounds nodes instead of transporter nodes
def add_molmedb_compound_gene_subgraph(g, compound_node_label, annot_list):
    """Construct part of the graph by linking the compound to inhibited genes.

    :param g: the input graph to extend with new nodes and edges.
    :param compound_node_label: the compound node to be linked to its inhibitors.
    :param annot_list: list of gene inhibitors from MolMeDB.
    :returns: a NetworkX MultiDiGraph
    """
    logger.debug("Adding MolMeDB compound gene nodes and edges")
    for annot in annot_list:
        if pd.isna(annot[Cons.MOLMEDB_COMPOUND_NAME]):
            continue

        if not pd.isna(annot[Cons.COMPOUND_NODE_MAIN_LABEL]):
            annot_node_label = annot[Cons.COMPOUND_NODE_MAIN_LABEL]
        else:
            annot_node_label = annot["molmedb_id"]

        annot_node_attrs = Cons.MOLMEDB_COMPOUND_NODE_ATTRS.copy()
        annot_node_attrs.update(
            {
                "name": annot["compound_name"],
                "id": annot["molmedb_id"],
                "datasource": Cons.MOLMEDB,
            }
        )

        if not pd.isna(annot[Cons.COMPOUND_NODE_MAIN_LABEL]):
            annot_node_attrs["id"] = annot[Cons.COMPOUND_NODE_MAIN_LABEL]
        else:
            annot_node_attrs["id"] = annot["molmedb_id"]

        other_info = {
            "inchikey": annot["inchikey"],
            "smiles": annot["smiles"],
            "compound_cid": annot["compound_cid"],
            "chebi_id": annot["chebi_id"],
            "drugbank_id": annot["drugbank_id"],
            "source_pmid": annot["source_pmid"],
            "uniprot_trembl_id": annot["uniprot_trembl_id"],
            # "pdb_ligand_id": annot["pdb_ligand_id"],
        }

        for key, value in other_info.items():
            if not pd.isna(value):
                annot_node_attrs[key] = value

        merge_node(g, annot_node_label, annot_node_attrs)

        edge_attrs = Cons.MOLMEDB_PROTEIN_COMPOUND_EDGE_ATTRS.copy()

        edge_hash = hash(frozenset(edge_attrs.items()))
        edge_attrs["edge_hash"] = edge_hash  # type: ignore
        edge_data = g.get_edge_data(compound_node_label, annot_node_label)
        edge_data = {} if edge_data is None else edge_data
        node_exists = [x for x, y in edge_data.items() if y["attr_dict"]["edge_hash"] == edge_hash]

        if len(node_exists) == 0:
            g.add_edge(
                annot_node_label,
                compound_node_label,
                label=Cons.MOLMEDB_PROTEIN_COMPOUND_EDGE_LABEL,
                attr_dict=edge_attrs,
            )

    return g


# TODO: test this function
def add_pubchem_assay_subgraph(g, gene_node_label, annot_list):
    """Construct part of the graph by linking the gene to a list of compounds tested on it.

    :param g: the input graph to extend with new nodes and edges.
    :param gene_node_label: the gene node to be linked to compound tested on it.
    :param annot_list: list of compounds tested on gene from PubChem.
    :returns: a NetworkX MultiDiGraph
    """
    logger.debug("Adding PubChem assay nodes and edges")
    for annot in annot_list:
        if pd.isna(annot["pubchem_assay_id"]):
            continue

        annot_node_label = annot[Cons.COMPOUND_NODE_MAIN_LABEL]
        annot_node_attrs = Cons.PUBCHEM_COMPOUND_NODE_ATTRS.copy()
        annot_node_attrs.update(
            {
                "name": annot["compound_name"],
                "id": annot["compound_cid"],
                "inchi": annot["inchi"],
                "datasource": Cons.PUBCHEM,
            }
        )
        if not pd.isna(annot["smiles"]):
            annot_node_attrs["smiles"] = annot["smiles"]

        # g.add_node(annot_node_label, attr_dict=annot_node_attrs)
        merge_node(g, annot_node_label, annot_node_attrs)

        edge_attrs = Cons.PUBCHEM_GENE_COMPOUND_EDGE_ATTRS.copy()
        edge_attrs["assay_type"] = annot["assay_type"]
        edge_attrs["pubchem_assay_id"] = annot["pubchem_assay_id"]
        edge_attrs["outcome"] = annot["outcome"]
        edge_attrs["label"] = annot["outcome"]

        edge_hash = hash(frozenset(edge_attrs.items()))
        edge_attrs["edge_hash"] = edge_hash
        edge_data = g.get_edge_data(gene_node_label, annot_node_label)
        edge_data = {} if edge_data is None else edge_data
        node_exists = [x for x, y in edge_data.items() if y["attr_dict"]["edge_hash"] == edge_hash]

        if len(node_exists) == 0:
            g.add_edge(
                annot_node_label,
                gene_node_label,
                label=annot["outcome"],
                attr_dict=edge_attrs,
            )

    return g


def add_stringdb_ppi_subgraph(g, gene_node_label, annot_list):
    """Construct part of the graph by linking the gene to genes.

    :param g: the input graph to extend with new nodes and edges.
    :param gene_node_label: the gene node to be linked to other genes entities.
    :param annot_list: list of protein-protein interactions from StringDb.
    :returns: a NetworkX MultiDiGraph
    """
    logger.debug("Adding StringDb PPI nodes and edges")
    for ppi in annot_list:
        edge_attrs = Cons.STRING_PPI_EDGE_ATTRS.copy()
        edge_attrs[Cons.STRING_PPI_SCORE] = ppi[Cons.STRING_PPI_SCORE]

        edge_hash = hash(frozenset(edge_attrs.items()))
        edge_attrs[Cons.EDGE_HASH] = edge_hash  # type: ignore
        edge_data = g.get_edge_data(gene_node_label, ppi[Cons.STRING_PPI_INTERACTS_WITH])

        edge_data = {} if edge_data is None else edge_data
        node_exists = [
            x for x, y in edge_data.items() if y["attr_dict"][Cons.EDGE_HASH] == edge_hash
        ]
        if len(node_exists) == 0 and not pd.isna(ppi[Cons.STRING_PPI_INTERACTS_WITH]):
            g.add_edge(
                gene_node_label,
                ppi[Cons.STRING_PPI_INTERACTS_WITH],
                label=Cons.STRING_PPI_EDGE_MAIN_LABEL,
                attr_dict=edge_attrs,
            )

            g.add_edge(
                ppi[Cons.STRING_PPI_INTERACTS_WITH],
                gene_node_label,
                label=Cons.STRING_PPI_EDGE_MAIN_LABEL,
                attr_dict=edge_attrs,
            )

    return g


def add_opentargets_disease_compound_subgraph(g, disease_node, annot_list):
    """Construct part of the graph by linking the disease to compounds.

    :param g: the input graph to extend with new nodes and edges.
    :param disease_node: the disease node to be linked to compounds.
    :param annot_list: list of compounds from OpenTargets.
    :returns: a NetworkX MultiDiGraph
    """
    logger.debug("Adding OpenTargets disease compound nodes and edges")
    for annot in annot_list:
        if pd.isna(annot[Cons.OPENTARGETS_COMPOUND_RELATION]):
            continue

        if pd.isna(annot[Cons.COMPOUND_NODE_MAIN_LABEL]):
            annot_node_label = annot[Cons.CHEMBL_ID]
        else:
            annot_node_label = annot[Cons.COMPOUND_NODE_MAIN_LABEL]

        # create compound node and merge with existing node if it exists
        annot_node_attrs = Cons.OPENTARGETS_COMPOUND_NODE_ATTRS.copy()
        annot_node_attrs.update(
            {
                Cons.NAME: annot_node_label,
                Cons.ID: annot[Cons.CHEMBL_ID],
                Cons.DATASOURCE: Cons.OPENTARGETS,
            }
        )

        other_info = {
            Cons.DRUGBANK_ID,
            Cons.OPENTARGETS_COMPOUND_CID,
            Cons.OPENTARGETS_COMPOUND_CLINICAL_TRIAL_PHASE,
            Cons.OPENTARGETS_COMPOUND_IS_APPROVED,
            Cons.OPENTARGETS_ADVERSE_EFFECT_COUNT,
        }

        for key in other_info:
            if not pd.isna(annot[key]):
                annot_node_attrs[key] = annot[key]

        merge_node(g, annot_node_label, annot_node_attrs)

        edge_attrs = Cons.OPENTARGETS_DISEASE_COMPOUND_EDGE_ATTRS.copy()
        edge_attrs[Cons.LABEL] = annot[Cons.OPENTARGETS_COMPOUND_RELATION]
        edge_hash = hash(frozenset(edge_attrs.items()))
        edge_attrs[Cons.EDGE_HASH] = edge_hash

        edge_data = g.get_edge_data(annot_node_label, disease_node)
        edge_data = {} if edge_data is None else edge_data
        node_exists = [
            x for x, y in edge_data.items() if y["attr_dict"][Cons.EDGE_HASH] == edge_hash
        ]

        if len(node_exists) == 0:
            g.add_edge(
                annot_node_label,
                disease_node,
                label=annot[Cons.OPENTARGETS_COMPOUND_RELATION],
                attr_dict=edge_attrs,
            )

        # Add side effects
        if annot[Cons.OPENTARGETS_ADVERSE_EFFECT]:
            add_opentargets_compound_side_effect_subgraph(
                g, annot_node_label, annot[Cons.OPENTARGETS_ADVERSE_EFFECT]
            )

    return g


def add_wikipathways_molecular_subgraph(g, gene_node_label, annot_list):
    """Construct part of the graph by linking molecular entities from WP with MIMs.

    :param g: the input graph to extend with new nodes and edges.
    :param gene_node_label: the disease node to be linked to compounds.
    :param annot_list: result of querying WP for molecular interactions.
    :returns: a NetworkX MultiDiGraph
    """
    logger.debug("Adding WikiPathways molecular nodes and edges")
    for annot in annot_list:
        for target_key in [Cons.WIKIPATHWAYS_TARGET_GENE, Cons.WIKIPATHWAYS_TARGET_METABOLITE]:
            target = annot.get(target_key)
            target_node_label = None

            if target and target != gene_node_label:  # No interactions with self
                target_node_label = str(target)

            if target_node_label is None:
                continue
            target_node_label = target_node_label.replace(f"{Cons.WIKIPATHWAYS_TARGET_GENE}:", "")
            interaction_type = annot.get(Cons.WIKIPATHWAYS_MIM_TYPE, "Interaction")
            edge_attrs = Cons.MOLECULAR_INTERACTION_EDGE_ATTRS.copy()
            edge_attrs[Cons.WIKIPATHWAYS_INTERACTION_TYPE] = interaction_type
            edge_attrs[Cons.WIKIPATHWAYS_RHEA_ID] = annot.get(Cons.WIKIPATHWAYS_RHEA_ID, "")
            edge_attrs[Cons.PATHWAY_ID] = annot.get(Cons.PATHWAY_ID, "")
            edge_attrs[Cons.EDGE_HASH] = hash(frozenset(edge_attrs.items()))  # type: ignore

            if not g.has_node(target_node_label):
                node_attrs = Cons.MOLECULAR_PATHWAY_NODE_ATTRS.copy()
                node_attrs.update(
                    {
                        Cons.PATHWAY_ID: annot.get(Cons.PATHWAY_ID, ""),
                        Cons.PATHWAY_LABEL: annot.get(Cons.PATHWAY_LABEL, ""),
                        Cons.ID: target_node_label,
                        Cons.DATASOURCE: Cons.WIKIPATHWAYS,
                        Cons.LABEL: Cons.MOLECULAR_PATHWAY_NODE_LABEL,
                    }
                )
                g.add_node(target_node_label, attr_dict=node_attrs)

            edge_exists = False
            if g.has_edge(gene_node_label, target_node_label):
                edge_data = g.get_edge_data(gene_node_label, target_node_label)
                for edge_key in edge_data:
                    if (
                        edge_data[edge_key].get("attr_dict", {}).get(Cons.EDGE_HASH)
                        == edge_attrs[Cons.EDGE_HASH]
                    ):
                        edge_exists = True
                        break

            if not edge_exists:
                g.add_edge(
                    gene_node_label,
                    target_node_label,
                    label=interaction_type.capitalize(),
                    attr_dict=edge_attrs,
                )
    return g


def add_aopwiki_gene_subgraph(g, gene_node_label, annot_list):
    """Construct part of the graph by linking the gene to AOP entities.

    :param g: the input graph to extend with new nodes and edges.
    :param gene_node_label: the gene node to be linked to AOP entities.
    :param annot_list: list of AOPWIKI Key Events.
    :returns: a NetworkX MultiDiGraph
    """
    for annot in annot_list:
        # Add AOP node
        aop_node_label = "AOP:" + annot.get("aop", "")
        if aop_node_label:
            aop_node_attrs = Cons.AOPWIKI_NODE_ATTRS.copy()
            aop_node_attrs["type"] = Cons.AOP_NODE_LABEL
            aop_node_attrs["title"] = annot.get("aop_title", "")
            aop_node_attrs[Cons.LABEL] = Cons.AOP_NODE_LABEL
            g.add_node(aop_node_label, attr_dict=aop_node_attrs)

            # Connect gene to AOP node
            edge_attrs = {**Cons.AOPWIKI_EDGE_ATTRS, "relation": Cons.AOP_GENE_EDGE_LABEL}
            edge_attrs["edge_hash"] = hash(frozenset(edge_attrs.items()))
            if not edge_exists(g, gene_node_label, aop_node_label, edge_attrs):
                g.add_edge(
                    gene_node_label,
                    aop_node_label,
                    label=Cons.AOP_GENE_EDGE_LABEL,
                    attr_dict=edge_attrs,
                )

        # Add MIE node
        mie_node_label = "MIE:" + annot.get("MIE", "")
        if mie_node_label:
            mie_node_attrs = Cons.AOPWIKI_NODE_ATTRS.copy()
            mie_node_attrs["type"] = Cons.MIE_NODE_LABELS
            mie_node_attrs["title"] = annot.get("MIE_title", "")
            mie_node_attrs[Cons.LABEL] = Cons.MIE_NODE_LABELS
            g.add_node(mie_node_label, attr_dict=mie_node_attrs)

            # Connect MIE to AOP node
            if aop_node_label:
                edge_attrs = {**Cons.AOPWIKI_EDGE_ATTRS, "relation": Cons.MIE_AOP_EDGE_LABEL}
                edge_attrs["edge_hash"] = hash(frozenset(edge_attrs.items()))
                if not edge_exists(g, mie_node_label, aop_node_label, edge_attrs):
                    g.add_edge(
                        mie_node_label,
                        aop_node_label,
                        label=Cons.MIE_AOP_EDGE_LABEL,
                        attr_dict=edge_attrs,
                    )

        # Add KE upstream node
        ke_upstream_node_label = "KE:" + annot.get("KE_upstream", "")
        if ke_upstream_node_label:
            ke_upstream_node_attrs = Cons.AOPWIKI_NODE_ATTRS.copy()
            ke_upstream_node_attrs["title"] = annot.get("KE_upstream_title", "")
            ke_upstream_node_attrs["organ"] = annot.get("KE_upstream_organ", "")
            ke_upstream_node_attrs["type"] = Cons.KEY_EVENT_NODE_LABELS
            ke_upstream_node_attrs[Cons.LABEL] = Cons.KEY_EVENT_NODE_LABELS
            g.add_node(ke_upstream_node_label, attr_dict=ke_upstream_node_attrs)

            # Connect KE upstream to MIE node
            if mie_node_label:
                edge_attrs = {
                    **Cons.AOPWIKI_EDGE_ATTRS,
                    "relation": Cons.KE_UPSTREAM_MIE_EDGE_LABEL,
                }
                edge_attrs["edge_hash"] = hash(frozenset(edge_attrs.items()))
                if not edge_exists(g, ke_upstream_node_label, mie_node_label, edge_attrs):
                    g.add_edge(
                        ke_upstream_node_label,
                        mie_node_label,
                        label=Cons.KE_UPSTREAM_MIE_EDGE_LABEL,
                        attr_dict=edge_attrs,
                    )

        # Add KE downstream node
        ke_downstream_node_label = "KE:" + annot.get("KE_downstream", "")
        if ke_downstream_node_label:
            ke_downstream_node_attrs = Cons.AOPWIKI_NODE_ATTRS.copy()
            ke_downstream_node_attrs["title"] = annot.get("KE_downstream_title", "")
            ke_downstream_node_attrs["organ"] = annot.get("KE_downstream_organ", "")
            ke_downstream_node_attrs["type"] = Cons.KEY_EVENT_NODE_LABELS
            ke_downstream_node_attrs[Cons.LABEL] = Cons.KEY_EVENT_NODE_LABELS
            g.add_node(ke_downstream_node_label, attr_dict=ke_downstream_node_attrs)

            # Connect KE downstream to KE upstream node
            if ke_upstream_node_label:
                edge_attrs = {
                    **Cons.AOPWIKI_EDGE_ATTRS,
                    "relation": Cons.KE_DOWNSTREAM_KE_EDGE_LABEL,
                }
                edge_attrs["edge_hash"] = hash(frozenset(edge_attrs.items()))
                if not edge_exists(g, ke_upstream_node_label, ke_downstream_node_label, edge_attrs):
                    g.add_edge(
                        ke_upstream_node_label,
                        ke_downstream_node_label,
                        label=Cons.KE_DOWNSTREAM_KE_EDGE_LABEL,
                        attr_dict=edge_attrs,
                    )

        # Add AO node
        ao_node_label = "KE:" + annot.get("ao", "")
        if ao_node_label:
            ao_node_attrs = Cons.AOPWIKI_NODE_ATTRS.copy()
            ao_node_attrs["title"] = annot.get("ao_title", "")
            ao_node_attrs["type"] = Cons.AO_NODE_LABEL
            ao_node_attrs[Cons.LABEL] = Cons.AO_NODE_LABEL
            g.add_node(ao_node_label, attr_dict=ao_node_attrs)

            # Connect AO directly to KE downstream node
            if ke_downstream_node_label:
                edge_attrs = {**Cons.AOPWIKI_EDGE_ATTRS, "relation": "associated_with"}
                edge_attrs["edge_hash"] = hash(frozenset(edge_attrs.items()))
                if not edge_exists(g, ke_downstream_node_label, ao_node_label, edge_attrs):
                    g.add_edge(
                        ke_downstream_node_label,
                        ao_node_label,
                        label="associated_with",
                        attr_dict=edge_attrs,
                    )

    return g


def edge_exists(g, source, target, edge_attrs):
    """Check if an edge with the same attributes already exists in the graph.

    :param g: the input graph.
    :param source: the source node of the edge.
    :param target: the target node of the edge.
    :param edge_attrs: the attributes of the edge to check.
    :returns: True if the edge exists, False otherwise.
    """
    if g.has_edge(source, target):
        edge_data = g.get_edge_data(source, target)
        for edge_key in edge_data:
            if edge_data[edge_key].get("attr_dict", {}).get("edge_hash") == edge_attrs["edge_hash"]:
                return True
    return False


def add_ensembl_homolog_subgraph(g, gene_node_label, annot_list):
    """Construct part of the graph by linking the gene to genes.

    :param g: the input graph to extend with new nodes and edges.
    :param gene_node_label: the gene node to be linked to other genes entities.
    :param annot_list: list of homologs from Ensembl.
    :returns: a NetworkX MultiDiGraph
    """
    logger.debug("Adding Ensembl homolog nodes and edges")
    for hl in annot_list:
        edge_attrs = Cons.ENSEMBL_HOMOLOG_EDGE_ATTRS.copy()

        edge_hash = hash(frozenset(edge_attrs.items()))
        edge_attrs["edge_hash"] = edge_hash
        edge_data = g.get_edge_data(gene_node_label, hl[Cons.ENSEMBL_HOMOLOG_MAIN_LABEL])

        edge_data = {} if edge_data is None else edge_data
        node_exists = [x for x, y in edge_data.items() if y["attr_dict"]["edge_hash"] == edge_hash]
        if len(node_exists) == 0 and not pd.isna(hl[Cons.ENSEMBL_HOMOLOG_MAIN_LABEL]):
            g.add_edge(
                gene_node_label,
                hl[Cons.ENSEMBL_HOMOLOG_MAIN_LABEL],
                label=Cons.ENSEMBL_HOMOLOG_EDGE_LABEL,
                attr_dict=edge_attrs,
            )

    return g


def add_tflink_gene_tf_subgraph(g, gene_node_label, annot_list):
    """Construct part of the graph by linking the gene to genes.

    :param g: the input graph to extend with new nodes and edges.
    :param gene_node_label: the gene node to be linked to other genes entities.
    :param annot_list: list of protein-protein interactions from StringDb.
    :returns: a NetworkX MultiDiGraph
    """
    logger.debug("Adding TFLink gene-TF nodes and edges")
    for tf in annot_list:
        edge_attrs = Cons.TFLINK_GENE_TF_EDGE_ATTRS.copy()
        edge_attrs.update(
            {
                Cons.NAME_TARGET: tf["Name.Target"],
                Cons.UNIPROTID_TARGET: tf["UniprotID.Target"],
                Cons.DETECTION_METHOD: tf["Detection.method"],
                Cons.PUBMEDID: tf["PubmedID"],
                Cons.SOURCE_DATABASE: tf["Source.database"],
                Cons.SMALL_SCALE_EVIDENCE: tf["Small-scale.evidence"],
            }
        )

        edge_hash = hash(frozenset(edge_attrs.items()))
        edge_attrs[Cons.EDGE_HASH] = edge_hash

        edge_data = g.get_edge_data(tf[Cons.ENSEMBL_GENE_ID_TARGET], gene_node_label)
        edge_data = {} if edge_data is None else edge_data
        node_exists = [
            x for x, y in edge_data.items() if y["attr_dict"][Cons.EDGE_HASH] == edge_hash
        ]
        if len(node_exists) == 0 and not pd.isna(tf[Cons.ENSEMBL_GENE_ID_TARGET]):
            g.add_edge(
                gene_node_label,
                tf[Cons.ENSEMBL_GENE_ID_TARGET],
                label=Cons.TFLINK_EDGE_LABEL,
                attr_dict=edge_attrs,
            )
    return g


def add_gene_node(g, row, dea_columns):
    """Add gene node from each row of the combined_df to the graph.

    :param g: the input graph to extend with gene nodes.
    :param row: row in the combined DataFrame.
    :param dea_columns: list of dea_columns.
    :returns: label for gene node
    """
    gene_node_label = row[Cons.IDENTIFIER_COL]
    gene_node_attrs = {
        Cons.DATASOURCE: Cons.BRIDGEDB,
        Cons.NAME: f"{row[Cons.IDENTIFIER_SOURCE_COL]}:{row[Cons.IDENTIFIER_COL]}",
        Cons.ID: f"{row[Cons.TARGET_SOURCE_COL]}:{row[Cons.TARGET_COL]}",
        Cons.LABEL: Cons.GENE_NODE_LABEL,
        Cons.LABEL: Cons.GENE_NODE_LABEL,  # Ensure label
        row[Cons.TARGET_SOURCE_COL]: row[Cons.TARGET_COL],
    }
    if "is_tf" in row:
        gene_node_attrs["is_tf"] = row["is_tf"]
    if "is_target" in row:
        gene_node_attrs["is_target"] = row["is_target"]
    for c in dea_columns:
        gene_node_attrs[c[:-4]] = row[c]

    g.add_node(gene_node_label, attr_dict=gene_node_attrs)
    return gene_node_label


def add_compound_node(g, row):
    """Add compound node from each row of the combined_df to the graph.

    :param g: the input graph to extend with compound nodes.
    :param row: row in the combined DataFrame.
    :returns: label for compound node
    """
    compound_node_label = row["identifier"]
    compound_node_attrs = {
        Cons.DATASOURCE: Cons.BRIDGEDB,
        Cons.NAME: f"{row[Cons.IDENTIFIER_SOURCE_COL]}:{row[Cons.IDENTIFIER_COL]}",
        Cons.ID: row[Cons.TARGET_COL],
        Cons.LABEL: Cons.COMPOUND_NODE_LABEL,
        Cons.LABEL: Cons.COMPOUND_NODE_LABEL,  # Ensure label
        row[Cons.TARGET_SOURCE_COL]: f"{row[Cons.TARGET_SOURCE_COL]}:{row[Cons.TARGET_COL]}",
    }

    g.add_node(compound_node_label, attr_dict=compound_node_attrs)
    return compound_node_label


"""Processing specific annotation types"""


def process_annotations(g, gene_node_label, row, func_dict):
    """Process the annotations for gene node from each row of the combined_df to the graph.

    :param g: the input graph to extend with gene nodes.
    :param gene_node_label: the gene node to be linked to annotation entities.
    :param row: row in the combined DataFrame.
    :param func_dict: dictionary of subgraph function.
    """
    for annot_key in func_dict:
        if annot_key not in row:
            continue

        annot_list = row[annot_key]

        if isinstance(annot_list, np.ndarray):
            annot_list = annot_list.tolist()
        elif not isinstance(annot_list, list):
            annot_list = []

        func_dict[annot_key](g, gene_node_label, annot_list)


def process_disease_compound(g, disease_compound, disease_nodes):
    """Process disease-compound relationships and add them to the graph.

    :param g: the input graph to extend with gene nodes.
    :param disease_compound: the input DataFrame containing disease_compound relationships.
    :param disease_nodes: the input dictionary containing disease nodes.
    """
    for _i, row in disease_compound.iterrows():
        disease_node_id = row[Cons.TARGET_COL].replace("_", ":")  # disease node label

        # Skip disease not in the graph
        if disease_node_id not in disease_nodes:
            annot_node_attrs = Cons.OPENTARGET_DISEASE_NODE_ATTRS.copy()
            annot_node_attrs.update(
                {
                    Cons.NAME: disease_node_id,
                    Cons.ID: disease_node_id,
                }
            )

            g.add_node(disease_node_id, attr_dict=annot_node_attrs)
        else:
            disease_node_id = disease_nodes[
                disease_node_id
            ]  # Convert the EFO to existing node label

        compound_annot_list = row[Cons.OPENTARGETS_DISEASE_COMPOUND_COL]

        if isinstance(compound_annot_list, float):
            compound_annot_list = []
        elif isinstance(compound_annot_list, np.ndarray):
            compound_annot_list = compound_annot_list.tolist()
        elif not isinstance(compound_annot_list, list):
            logger.warning(
                f"compound_annot_list of type {type(compound_annot_list)} and not list. Skipping..."
            )
            compound_annot_list = []

        add_opentargets_disease_compound_subgraph(g, disease_node_id, compound_annot_list)


def process_ppi(g, gene_node_label, row):
    """Process protein-protein interactions and add them to the graph.

    :param g: the input graph to extend with gene nodes.
    :param gene_node_label: the gene node to be linked to annotation entities.
    :param row: row in the combined DataFrame.
    """
    if Cons.STRING_INTERACT_COL in row and row[Cons.STRING_INTERACT_COL] is not None:
        try:
            ppi_list = json.loads(json.dumps(row[Cons.STRING_INTERACT_COL]))
        except (ValueError, TypeError):
            ppi_list = []

        if isinstance(ppi_list, list) and len(ppi_list) > 0:
            valid_ppi_list = [
                item for item in ppi_list if pd.notna(item.get(Cons.STRING_PPI_EDGE_MAIN_LABEL))
            ]
            if valid_ppi_list:
                add_stringdb_ppi_subgraph(g, gene_node_label, valid_ppi_list)

        if not isinstance(ppi_list, float):
            for item in ppi_list:
                if pd.isna(item["stringdb_link_to"]):
                    ppi_list = []
            add_stringdb_ppi_subgraph(g, gene_node_label, ppi_list)


def process_tf_target(g, gene_node_label, row):
    """Process tf-target interactions and add them to the graph.

    :param g: the input graph to extend with gene nodes.
    :param gene_node_label: the gene node to be linked to annotation entities.
    :param row: row in the combined DataFrame.
    """
    if Cons.ITS_TARGET_COL in row and row[Cons.ITS_TARGET_COL] is not None:
        its_target_list = json.loads(json.dumps(row[Cons.ITS_TARGET_COL]))

        if isinstance(its_target_list, list) and len(its_target_list) > 0:
            add_tflink_gene_tf_subgraph(g, gene_node_label, its_target_list)


def process_homologs(g, combined_df, homolog_df_list, func_dict, dea_columns):
    """Process homolog dataframes and combined df and add them to the graph.

    :param g: the input graph to extend with gene nodes.
    :param combined_df: dataframe without homolog information.
    :param homolog_df_list: list of dataframes from homolog queries.
    :param func_dict: list of functions for node generation.
    :param dea_columns: columns ending with _dea
    """
    func_dict_hl = {}

    homolog_cols = set()
    for homolog_df in homolog_df_list:
        if homolog_df is not None and not homolog_df.empty:
            homolog_cols.update(homolog_df.columns)

    func_dict_hl = {key: func for key, func in func_dict.items() if key in homolog_cols and key in combined_df.columns}

    for _i, row in tqdm(combined_df.iterrows(), total=combined_df.shape[0], desc="Building graph"):
        if pd.isna(row["identifier"]) or pd.isna(row["target"]):
            continue
        gene_node_label = add_gene_node(g, row, dea_columns)
        homolog_keys = set(func_dict_hl.keys())
        func_dict_non_hl = {key: func for key, func in func_dict.items() if key not in homolog_keys}
        process_annotations(g, gene_node_label, row, func_dict_non_hl)

    for _i, row in tqdm(combined_df.iterrows(), total=combined_df.shape[0]):
        if pd.isna(row["identifier"]) or pd.isna(row["Ensembl_homologs"]):
            continue

        homologs = row["Ensembl_homologs"]

        if isinstance(homologs, list) and homologs:
            for homolog_entry in homologs:
                homolog_node_label = homolog_entry.get("homolog")

                if pd.isna(homolog_node_label) or homolog_node_label == "nan":
                    continue

                if homolog_node_label:
                    annot_node_attrs = Cons.ENSEMBL_HOMOLOG_NODE_ATTRS.copy()
                    annot_node_attrs["id"] = homolog_node_label
                    annot_node_attrs[Cons.LABEL] = Cons.HOMOLOG_NODE_LABEL
                    g.add_node(homolog_node_label, attr_dict=annot_node_attrs)

                    homolog_row = pd.Series({
                        "identifier": homolog_node_label,
                        **{key: row.get(key) for key in func_dict_hl}
                    })

                    process_annotations(g, homolog_node_label, homolog_row, func_dict_hl)


def normalize_node_attributes(g):
    """Normalize node attributes by flattening the 'attr_dict'.

    :param g: the input graph to extend with gene nodes.
    """
    for node in g.nodes():
        if "attr_dict" in g.nodes[node]:
            for k, v in g.nodes[node]["attr_dict"].items():
                if v is not None:
                    g.nodes[node][k] = v

            del g.nodes[node]["attr_dict"]
        # Ensure 'labels' is present after flattening
        if Cons.LABEL not in g.nodes[node]:
            g.nodes[node][Cons.LABEL] = g.nodes[node].get("label", "Unknown")


def normalize_edge_attributes(g):
    """Normalize edge attributes by flattening the 'attr_dict'.

    :param g: the input graph to extend with gene nodes.
    """
    for u, v, k in g.edges(keys=True):
        if "attr_dict" in g[u][v][k]:
            for x, y in g[u][v][k]["attr_dict"].items():
                if y is not None and x != "edge_hash":
                    g[u][v][k][x] = y

            del g[u][v][k]["attr_dict"]


def _built_gene_based_graph(
    g: nx.MultiDiGraph,
    combined_df: pd.DataFrame,
    disease_compound=None,
    pathway_compound=None,
    homolog_df_list=None,
):
    """Build a gene-based graph."""
    combined_df = combined_df[(combined_df[Cons.TARGET_SOURCE_COL] == Cons.ENSEMBL)]

    dea_columns = [c for c in combined_df.columns if c.endswith("_dea")]

    func_dict = {
        Cons.BGEE_GENE_EXPRESSION_LEVELS_COL: add_gene_bgee_subgraph,
        Cons.DISGENET_DISEASE_COL: add_disgenet_gene_disease_subgraph,
        Cons.LITERATURE_DISEASE_COL: add_literature_gene_disease_subgraph,
        Cons.MINERVA_PATHWAY_COL: add_minerva_gene_pathway_subgraph,
        Cons.WIKIPATHWAYS: add_wikipathways_gene_pathway_subgraph,
        Cons.KEGG_PATHWAY_COL: add_kegg_gene_pathway_subgraph,
        Cons.OPENTARGETS_REACTOME_COL: add_opentargets_gene_reactome_pathway_subgraph,
        Cons.OPENTARGETS_GO_COL: add_opentargets_gene_go_subgraph,
        Cons.OPENTARGETS_GENE_COMPOUND_COL: add_opentargets_gene_compound_subgraph,
        Cons.MOLMEDB_PROTEIN_COMPOUND_COL: add_molmedb_gene_inhibitor_subgraph,
        Cons.PUBCHEM_COMPOUND_ASSAYS_COL: add_pubchem_assay_subgraph,
<<<<<<< HEAD
        Cons.WIKIPATHWAYS_PATHWAY_COL: add_wikipathways_gene_pathway_subgraph,
=======
>>>>>>> 8ff3ddb6
        Cons.WIKIPATHWAYS_MOLECULAR_COL: add_wikipathways_molecular_subgraph,
        Cons.ENSEMBL_HOMOLOG_COL: add_ensembl_homolog_subgraph,
        Cons.INTACT_INTERACT_COL: add_intact_interactions_subgraph,
        Cons.INTACT_COMPOUND_INTERACT_COL: add_intact_compound_interactions_subgraph,
        Cons.STRING_INTERACT_COL: add_stringdb_ppi_subgraph,
        Cons.AOPWIKI_GENE_COL: add_aopwiki_gene_subgraph,
        # Cons.WIKIDATA_CC_COL: add_wikidata_gene_cc_subgraph,  # TODO: add this
        f"{Cons.GPROFILER}_wp": add_gprofiler_gene_wikipathway_subgraph,
        f"{Cons.GPROFILER}_hp": add_gprofiler_gene_phenotype_subgraph,
        f"{Cons.GPROFILER}_hpa": add_gprofiler_gene_hpa_subgraph,
        f"{Cons.GPROFILER}_kegg": add_gprofiler_gene_kegg_subgraph,
        f"{Cons.GPROFILER}_mirna": add_gprofiler_gene_mirna_subgraph,
        f"{Cons.GPROFILER}_reac": add_gprofiler_gene_reactome_subgraph,
        f"{Cons.GPROFILER}_tf": add_gprofiler_gene_transcription_factor_subgraph,
        f"{Cons.GPROFILER}_go:bp": add_gprofiler_gene_gobp_subgraph,
        f"{Cons.GPROFILER}_go:cc": add_gprofiler_gene_gocc_subgraph,
        f"{Cons.GPROFILER}_go:mf": add_gprofiler_gene_gomf_subgraph,
        Cons.MITOCART_PATHWAY_COL: add_mitocarta_gene_mito_subgraph,
        Cons.ITS_TARGET_COL: process_tf_target,
    }

    for _i, row in tqdm(combined_df.iterrows(), total=combined_df.shape[0], desc="Building graph"):
        if pd.isna(row[Cons.IDENTIFIER_COL]) or pd.isna(row[Cons.TARGET_COL]):
            continue

        gene_node_label = add_gene_node(g, row, dea_columns)
        if homolog_df_list is None:
            process_annotations(g, gene_node_label, row, func_dict)
        process_ppi(g, gene_node_label, row)

    if homolog_df_list is not None:
        process_homologs(g, combined_df, homolog_df_list, func_dict, dea_columns)

<<<<<<< HEAD
    for _i, row in tqdm(combined_df.iterrows(), total=combined_df.shape[0], desc="Building graph"):
        if pd.isna(row[Cons.IDENTIFIER_COL]) or pd.isna(row[Cons.TARGET_COL]):
            continue
        node_label = add_gene_node(g, row, dea_columns)
        if homolog_df_list is None:
            process_annotations(g, node_label, row, func_dict)
=======
    # Process disease-compound relationships
    dnodes = {
        d["attr_dict"][Cons.EFO]: n
        for n, d in g.nodes(data=True)
        if d["attr_dict"][Cons.LABEL] == Cons.DISEASE_NODE_LABEL
        and d["attr_dict"][Cons.EFO] is not None
    }

    if disease_compound is not None:
        process_disease_compound(g, disease_compound, disease_nodes=dnodes)
>>>>>>> 8ff3ddb6

    if pathway_compound is not None:
        process_kegg_pathway_compound(g, pathway_compound, combined_df)

    normalize_node_attributes(g)
    normalize_edge_attributes(g)

    return g


def _built_compound_based_graph(
    g: nx.MultiDiGraph,
    combined_df: pd.DataFrame,
    disease_compound=None,
    pathway_compound=None,
    homolog_df_list=None,
):
    """Build a gene-based graph."""
    combined_df = combined_df[(combined_df["target.source"] == "Ensembl")]

    dea_columns = [c for c in combined_df.columns if c.endswith("_dea")]

    func_dict = {
        Cons.MOLMEDB_COMPOUND_PROTEIN_COL: add_molmedb_compound_gene_subgraph,
    }  # type: ignore

    if homolog_df_list is not None:
        process_homologs(g, combined_df, homolog_df_list, func_dict, dea_columns)

    for _i, row in tqdm(combined_df.iterrows(), total=combined_df.shape[0], desc="Building graph"):
        if pd.isna(row["identifier"]) or pd.isna(row["target"]):
            continue
        gene_node_label = add_gene_node(g, row, dea_columns)
        process_annotations(g, gene_node_label, row, func_dict)
        process_ppi(g, gene_node_label, row)

    # Process disease-compound relationships
    dnodes = {
        d["attr_dict"][Cons.EFO]: n
        for n, d in g.nodes(data=True)
        if d["attr_dict"][Cons.LABEL] == Cons.DISEASE_NODE_LABEL
        and d["attr_dict"][Cons.EFO] is not None
    }
    if disease_compound is not None:
        process_disease_compound(g, disease_compound, disease_nodes=dnodes)

    if pathway_compound is not None:
        process_kegg_pathway_compound(g, pathway_compound, combined_df)

    normalize_node_attributes(g)
    normalize_edge_attributes(g)

    return g


def build_networkx_graph(
    combined_df: pd.DataFrame,
    disease_compound=None,
    pathway_compound=None,
    homolog_df_list=None,
) -> nx.MultiDiGraph:
    """Construct a NetWorkX graph from a Pandas DataFrame of genes and their multi-source annotations.

    :param combined_df: the input DataFrame to be converted into a graph.
    :param disease_compound: the input DataFrame containing disease-compound relationships.
    :param pathway_compound: the input DataFrame containing pathway-compound relationships from KEGG.
    :param homolog_df_list: a list of DataFrame generated by querying homologs.
    :returns: a NetworkX MultiDiGraph
    :raises ValueError: if the target type is not supported.
    """
    g = nx.MultiDiGraph()

    main_target_type = combined_df["target.source"].unique()[0]

    if main_target_type == Cons.ENSEMBL:
        return _built_gene_based_graph(
            g, combined_df, disease_compound, pathway_compound, homolog_df_list
        )
    elif main_target_type == Cons.PUBCHEM_COMPOUND:
        return _built_compound_based_graph(
            g, combined_df, disease_compound, pathway_compound, homolog_df_list
        )
    else:
        raise ValueError(f"Unsupported target type: {main_target_type}")<|MERGE_RESOLUTION|>--- conflicted
+++ resolved
@@ -2114,7 +2114,11 @@
         if homolog_df is not None and not homolog_df.empty:
             homolog_cols.update(homolog_df.columns)
 
-    func_dict_hl = {key: func for key, func in func_dict.items() if key in homolog_cols and key in combined_df.columns}
+    func_dict_hl = {
+        key: func
+        for key, func in func_dict.items()
+        if key in homolog_cols and key in combined_df.columns
+    }
 
     for _i, row in tqdm(combined_df.iterrows(), total=combined_df.shape[0], desc="Building graph"):
         if pd.isna(row["identifier"]) or pd.isna(row["target"]):
@@ -2143,10 +2147,12 @@
                     annot_node_attrs[Cons.LABEL] = Cons.HOMOLOG_NODE_LABEL
                     g.add_node(homolog_node_label, attr_dict=annot_node_attrs)
 
-                    homolog_row = pd.Series({
-                        "identifier": homolog_node_label,
-                        **{key: row.get(key) for key in func_dict_hl}
-                    })
+                    homolog_row = pd.Series(
+                        {
+                            "identifier": homolog_node_label,
+                            **{key: row.get(key) for key in func_dict_hl},
+                        }
+                    )
 
                     process_annotations(g, homolog_node_label, homolog_row, func_dict_hl)
 
@@ -2206,10 +2212,7 @@
         Cons.OPENTARGETS_GENE_COMPOUND_COL: add_opentargets_gene_compound_subgraph,
         Cons.MOLMEDB_PROTEIN_COMPOUND_COL: add_molmedb_gene_inhibitor_subgraph,
         Cons.PUBCHEM_COMPOUND_ASSAYS_COL: add_pubchem_assay_subgraph,
-<<<<<<< HEAD
         Cons.WIKIPATHWAYS_PATHWAY_COL: add_wikipathways_gene_pathway_subgraph,
-=======
->>>>>>> 8ff3ddb6
         Cons.WIKIPATHWAYS_MOLECULAR_COL: add_wikipathways_molecular_subgraph,
         Cons.ENSEMBL_HOMOLOG_COL: add_ensembl_homolog_subgraph,
         Cons.INTACT_INTERACT_COL: add_intact_interactions_subgraph,
@@ -2243,14 +2246,6 @@
     if homolog_df_list is not None:
         process_homologs(g, combined_df, homolog_df_list, func_dict, dea_columns)
 
-<<<<<<< HEAD
-    for _i, row in tqdm(combined_df.iterrows(), total=combined_df.shape[0], desc="Building graph"):
-        if pd.isna(row[Cons.IDENTIFIER_COL]) or pd.isna(row[Cons.TARGET_COL]):
-            continue
-        node_label = add_gene_node(g, row, dea_columns)
-        if homolog_df_list is None:
-            process_annotations(g, node_label, row, func_dict)
-=======
     # Process disease-compound relationships
     dnodes = {
         d["attr_dict"][Cons.EFO]: n
@@ -2261,7 +2256,6 @@
 
     if disease_compound is not None:
         process_disease_compound(g, disease_compound, disease_nodes=dnodes)
->>>>>>> 8ff3ddb6
 
     if pathway_compound is not None:
         process_kegg_pathway_compound(g, pathway_compound, combined_df)
