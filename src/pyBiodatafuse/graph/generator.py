# coding: utf-8

"""Python module to construct a NetworkX graph from the annotated data frame."""

import json
import pickle

import networkx as nx
import pandas as pd
from tqdm import tqdm

from pyBiodatafuse.constants import (
    AO_NODE_LABELS,
    AOP_GENE_EDGE_LABEL,
    AOP_NODE_LABELS,
    AOPWIKI_EDGE_ATTRS,
    AOPWIKI_GENE_COL,
    AOPWIKI_NODE_ATTRS,
    BGEE,
    BGEE_ANATOMICAL_NODE_ATTRS,
    BGEE_ANATOMICAL_NODE_MAIN_LABEL,
    BGEE_EDGE_ATTRS,
    BGEE_GENE_ANATOMICAL_EDGE_LABEL,
    BGEE_GENE_EXPRESSION_LEVELS_COL,
    BRIDGEDB,
    COMPOUND_NODE_MAIN_LABEL,
    COMPOUND_SIDE_EFFECT_EDGE_ATTRS,
    COMPOUND_SIDE_EFFECT_EDGE_LABEL,
    DISEASE_NODE_MAIN_LABEL,
    DISGENET,
    DISGENET_DISEASE_COL,
    DISGENET_DISEASE_NODE_ATTRS,
    DISGENET_EDGE_ATTRS,
    ENSEMBL_HOMOLOG_COL,
    ENSEMBL_HOMOLOG_EDGE_ATTRS,
    ENSEMBL_HOMOLOG_EDGE_LABEL,
    ENSEMBL_HOMOLOG_MAIN_LABEL,
    ENSEMBL_HOMOLOG_NODE_ATTRS,
    GENE_DISEASE_EDGE_LABEL,
    GENE_GO_EDGE_ATTRS,
    GENE_GO_EDGE_LABEL,
    GENE_NODE_LABELS,
    GENE_PATHWAY_EDGE_ATTRS,
    GENE_PATHWAY_EDGE_LABEL,
    GO_BP_NODE_LABELS,
    GO_CC_NODE_LABELS,
    GO_MF_NODE_LABELS,
    GO_NODE_ATTRS,
    GO_NODE_MAIN_LABEL,
    HOMOLOG_NODE_LABELS,
    KE_DOWNSTREAM_AO_EDGE_LABEL,
    KE_DOWNSTREAM_KE_EDGE_LABEL,
    KE_UPSTREAM_MIE_EDGE_LABEL,
    KEGG,
    KEGG_COL,
    KEGG_COMPOUND_COL,
    KEGG_COMPOUND_EDGE_ATTRS,
    KEGG_COMPOUND_EDGE_LABEL,
    KEGG_COMPOUND_NODE_ATTRS,
<<<<<<< HEAD
    KEGG_COMPOUND_NODE_MAIN_LABEL,
    KEY_EVENT_NODE_LABELS,
=======
>>>>>>> 8ac59b77
    LITERATURE_DISEASE_COL,
    LITERATURE_DISEASE_EDGE_ATTRS,
    LITERATURE_DISEASE_NODE_ATTRS,
    LITERATURE_NODE_MAIN_LABEL,
    MIE_AOP_EDGE_LABEL,
    MIE_NODE_LABELS,
    MINERVA,
<<<<<<< HEAD
=======
    MOLECULAR_INTERACTION_EDGE_ATTRS,
    MOLECULAR_PATHWAY_NODE_ATTRS,
    MOLMEDB,
>>>>>>> 8ac59b77
    MOLMEDB_COMPOUND_NODE_ATTRS,
    MOLMEDB_PROTEIN_COMPOUND_COL,
    MOLMEDB_PROTEIN_COMPOUND_EDGE_ATTRS,
    MOLMEDB_PROTEIN_COMPOUND_EDGE_LABEL,
    OPENTARGETS,
    OPENTARGETS_COMPOUND_NODE_ATTRS,
    OPENTARGETS_DISEASE_COMPOUND_COL,
    OPENTARGETS_DISEASE_COMPOUND_EDGE_ATTRS,
    OPENTARGETS_GENE_COMPOUND_COL,
    OPENTARGETS_GENE_COMPOUND_EDGE_ATTRS,
    OPENTARGETS_GO_COL,
    OPENTARGETS_REACTOME_COL,
    PATHWAY_NODE_ATTRS,
    PATHWAY_NODE_MAIN_LABEL,
    PUBCHEM,
    PUBCHEM_COMPOUND_ASSAYS_COL,
    PUBCHEM_COMPOUND_NODE_ATTRS,
    PUBCHEM_GENE_COMPOUND_EDGE_ATTRS,
    SIDE_EFFECT_NODE_ATTRS,
    SIDE_EFFECT_NODE_MAIN_LABEL,
    STRING,
    STRING_PPI_COL,
    STRING_PPI_EDGE_ATTRS,
    STRING_PPI_EDGE_LABEL,
    STRING_PPI_EDGE_MAIN_LABEL,
    WIKIPATHWAYS,
    WIKIPATHWAYS_MOLECULAR_COL,
    WIKIPATHWAYS_MOLECULAR_EDGE_ATTRS,
    WIKIPATHWAYS_MOLECULAR_NODE_ATTRS,
)


def load_dataframe_from_pickle(pickle_path: str) -> pd.DataFrame:
    """Load a previously annotated DataFrame from a pickle file.

    :param pickle_path: the path to a previously obtained annotation DataFrame dumped as a pickle file.
    :returns: a Pandas DataFrame.
    """
    with open(pickle_path, "rb") as rin:
        df = pickle.load(rin)
        df = df[(df["target.source"] == "Ensembl")]

    return df


def merge_node(g, node_label, node_attrs):
    """Merge and/or adding nodes to the graph.

    :param g: the graph to which the node will be added.
    :param node_label: node label.
    :param node_attrs: dictionary of node attributes.
    """
    # Ensure all node attributes are strings or set to None
    node_attrs = {k: (v if isinstance(v, str) else "") for k, v in node_attrs.items()}
    if node_label not in g.nodes():
        g.add_node(node_label, attr_dict=node_attrs)
    else:
        if "attr_dict" in g.nodes[node_label]:
            for k, v in node_attrs.items():
                node_attr_dict = g.nodes[node_label]["attr_dict"]
                if k in node_attr_dict:
                    if node_attr_dict[k] is not None:
                        if isinstance(v, str):
                            v_list = node_attr_dict[k].split("|")
                            v_list.append(v)
                            node_attr_dict[k] = "|".join(list(set(v_list)))
                    else:
                        node_attr_dict[k] = v
                else:
                    node_attr_dict[k] = v
        else:
            g.add_node(node_label, attr_dict=node_attrs)


def add_gene_bgee_subgraph(g: nx.MultiDiGraph, gene_node_label: str, annot_list: list):
    """Construct part of the graph by linking the gene to a list of anatomical entities.

    :param g: the input graph to extend with new nodes and edges.
    :param gene_node_label: the gene node to be linked to annotation entities.
    :param annot_list: list of anatomical entities from Bgee with gene expression levels.
    :returns: a NetworkX MultiDiGraph
    """
    for annot in annot_list:
        if pd.isna(annot["anatomical_entity_name"]):
            continue

        annot_node_label = annot[BGEE_ANATOMICAL_NODE_MAIN_LABEL]
        entity_attrs = BGEE_ANATOMICAL_NODE_ATTRS.copy()
        entity_attrs.update(
            {
                "name": annot["anatomical_entity_name"],
                "id": annot["anatomical_entity_id"],
                "datasource": BGEE,
            }
        )

        g.add_node(annot_node_label, attr_dict=entity_attrs)

        edge_attrs = BGEE_EDGE_ATTRS.copy()
        fields = {
            "confidence_level_id": ("confidence_level_name", "confidence_level_id"),
            "expression_level": ("expression_level",),
            "developmental_stage_name": ("developmental_stage_name",),
            "developmental_stage_id": ("developmental_stage_id",),
        }

        for field, attrs in fields.items():
            if pd.notna(annot[field]):
                for attr in attrs:
                    edge_attrs[attr] = annot[attr]

        edge_hash = hash(frozenset(edge_attrs.items()))
        edge_attrs["edge_hash"] = edge_hash  # type: ignore
        edge_data = g.get_edge_data(gene_node_label, annot_node_label)
        edge_data = {} if edge_data is None else edge_data
        edge_exists = any(
            y.get("attr_dict", {}).get("edge_hash") == edge_hash for y in edge_data.values()
        )

        if not edge_exists:
            g.add_edge(
                gene_node_label,
                annot_node_label,
                label=BGEE_GENE_ANATOMICAL_EDGE_LABEL,
                attr_dict=edge_attrs,
            )

    return g


def add_disgenet_gene_disease_subgraph(g: nx.MultiDiGraph, gene_node_label: str, annot_list: list):
    """Construct part of the graph by linking the gene to diseases.

    :param g: the input graph to extend with new nodes and edges.
    :param gene_node_label: the gene node to be linked to diseases.
    :param annot_list: list of diseases from DisGeNET.
    :returns: a NetworkX MultiDiGraph
    """
    for annot in annot_list:
        if pd.isna(annot["disease_name"]):
            continue

        annot_node_label = annot[DISEASE_NODE_MAIN_LABEL]
        annot_node_attrs = DISGENET_DISEASE_NODE_ATTRS.copy()
        annot_node_attrs.update(
            {
                "name": annot["disease_name"],
                "id": annot["UMLS"],
                "datasource": DISGENET,
            }
        )

        other_ids = {
            "HPO": annot["HPO"],
            "NCI": annot["NCI"],
            "OMIM": annot["OMIM"],
            "MONDO": annot["MONDO"],
            "ORDO": annot["ORDO"],
            "EFO": annot["EFO"],
            "DO": annot["DO"],
            "MESH": annot["MESH"],
            "UMLS": annot["UMLS"],
            "disease_type": annot["disease_type"],
        }

        for key, value in other_ids.items():
            if pd.notna(value):
                annot_node_attrs[key] = value

        g.add_node(annot_node_label, attr_dict=annot_node_attrs)

        edge_attrs = DISGENET_EDGE_ATTRS.copy()
        edge_attrs["score"] = annot["score"]

        if pd.notna(annot["ei"]):
            edge_attrs["ei"] = annot["ei"]
        if pd.notna(annot["el"]):
            edge_attrs["el"] = annot["el"]

        edge_hash = hash(frozenset(edge_attrs.items()))
        edge_attrs["edge_hash"] = edge_hash  # type: ignore
        edge_data = g.get_edge_data(gene_node_label, annot_node_label)
        edge_data = {} if edge_data is None else edge_data
        node_exists = [x for x, y in edge_data.items() if y["attr_dict"]["edge_hash"] == edge_hash]

        if len(node_exists) == 0:
            g.add_edge(
                gene_node_label,
                annot_node_label,
                label=GENE_DISEASE_EDGE_LABEL,
                attr_dict=edge_attrs,
            )

    return g


def add_literature_gene_disease_subgraph(
    g: nx.MultiDiGraph, gene_node_label: str, annot_list: list
):
    """Construct part of the graph by linking the gene to diseases form literature.

    :param g: the input graph to extend with new nodes and edges.
    :param gene_node_label: the gene node to be linked to diseases.
    :param annot_list: list of diseases from DisGeNET.
    :returns: a NetworkX MultiDiGraph
    """
    for annot in annot_list:
        if pd.isna(annot["disease_name"]):
            continue
        annot_node_label = annot[LITERATURE_NODE_MAIN_LABEL]
        annot_node_attrs = LITERATURE_DISEASE_NODE_ATTRS.copy()
        annot_node_attrs.update(
            {"datasource": annot["source"], "name": annot["disease_name"], "id": annot["UMLS"]}
        )

        other_ids = {
            "UMLS": annot["UMLS"],
            "MONDO": annot["MONDO"],
        }

        for key, value in other_ids.items():
            if pd.notna(value):
                annot_node_attrs[key] = value

        g.add_node(annot_node_label, attr_dict=annot_node_attrs)

        edge_attrs = LITERATURE_DISEASE_EDGE_ATTRS.copy()
        edge_attrs["datasource"] = annot["source"]

        edge_hash = hash(frozenset(edge_attrs.items()))
        edge_attrs["edge_hash"] = edge_hash  # type: ignore
        edge_data = g.get_edge_data(gene_node_label, annot_node_label)
        edge_data = {} if edge_data is None else edge_data
        node_exists = [x for x, y in edge_data.items() if y["attr_dict"]["edge_hash"] == edge_hash]

        if len(node_exists) == 0:
            g.add_edge(
                gene_node_label,
                annot_node_label,
                label=GENE_DISEASE_EDGE_LABEL,
                attr_dict=edge_attrs,
            )

    return g


# TODO: The disease annotations are not curated and will be used again when the OpenTarget annotation improves.
# def add_opentargets_gene_disease_subgraph(g, gene_node_label, annot_list):  # TODO: should be updated
#     """Construct part of the graph by linking the gene to a list of annotation entities (disease, compound ..etc).

#     :param g: the input graph to extend with new nodes and edges.
#     :param gene_node_label: the gene node to be linked to annotation entities.
#     :param annot_list: list of annotations from a specific source (e.g. DisGeNET, WikiPathways ..etc).
#     :returns: a NetworkX MultiDiGraph
#     """
#     for annot in annot_list:
#         if not pd.isna(annot["disease_name"]):
#             annot_node_label = annot[DISEASE_NODE_MAIN_LABEL]
#             annot_node_attrs = OPENTARGETS_DISEASE_NODE_ATTRS.copy()
#             annot_node_attrs.update(
#                 {
#                     "name": annot["disease_name"],
#                     "id": annot["disease_id"],
#                     "therapeutic_areas": annot["therapeutic_areas"],
#                 }
#             )

#             # g.add_node(annot_node_label, attr_dict=annot_node_attrs)
#             merge_node(g, annot_node_label, annot_node_attrs)

#             edge_attrs = OPENTARGETS_DISEASE_EDGE_ATTRS

#             edge_hash = hash(frozenset(edge_attrs.items()))
#             edge_attrs["edge_hash"] = edge_hash
#             edge_data = g.get_edge_data(gene_node_label, annot_node_label)
#             edge_data = {} if edge_data is None else edge_data
#             node_exists = [
#                 x for x, y in edge_data.items() if y["attr_dict"]["edge_hash"] == edge_hash
#             ]

#             if len(node_exists) == 0:
#                 g.add_edge(
#                     gene_node_label,
#                     annot_node_label,
#                     label=OPENTARGETS_GENE_DISEASE_EDGE_LABEL,
#                     attr_dict=edge_attrs,
#                 )

#     return g


def add_minerva_gene_pathway_subgraph(g: nx.MultiDiGraph, gene_node_label: str, annot_list: list):
    """Construct part of the graph by linking the gene to MINERVA pathways.

    :param g: the input graph to extend with new nodes and edges.
    :param gene_node_label: the gene node to be linked to MINERVA pathways.
    :param annot_list: list of MINERVA pathways from MINERVA.
    :returns: a NetworkX MultiDiGraph
    """
    for annot in annot_list:
        if pd.isna(annot.get("pathway_label")):
            continue

        annot_node_label = annot[PATHWAY_NODE_MAIN_LABEL]
        annot_node_attrs = PATHWAY_NODE_ATTRS.copy()
        annot_node_attrs.update(
            {
                "datasource": MINERVA,
                "name": annot["pathway_label"],
                "id": annot["pathway_id"],
                "gene_count": annot["pathway_gene_count"],
            }
        )

        g.add_node(annot_node_label, attr_dict=annot_node_attrs)

        edge_attrs = GENE_PATHWAY_EDGE_ATTRS.copy()
        edge_attrs["datasource"] = MINERVA

        edge_hash = hash(frozenset(edge_attrs.items()))
        edge_attrs["edge_hash"] = edge_hash  # type: ignore
        edge_data = g.get_edge_data(gene_node_label, annot_node_label)
        edge_data = {} if edge_data is None else edge_data
        node_exists = [x for x, y in edge_data.items() if y["attr_dict"]["edge_hash"] == edge_hash]

        if len(node_exists) == 0:
            g.add_edge(
                gene_node_label,
                annot_node_label,
                label=GENE_PATHWAY_EDGE_LABEL,
                attr_dict=edge_attrs,
            )

    return g


def add_wikipathways_gene_pathway_subgraph(
    g: nx.MultiDiGraph, gene_node_label: str, annot_list: list
):
    """Construct part of the graph by linking the gene to pathways from WikiPathways.

    :param g: the input graph to extend with new nodes and edges.
    :param gene_node_label: the gene node to be linked to pathways from WikiPathways.
    :param annot_list: list of pathways from WikiPathways.
    :returns: a NetworkX MultiDiGraph
    """
    for annot in annot_list:
        if pd.isna(annot["pathway_label"]):
            continue

        annot_node_label = annot[PATHWAY_NODE_MAIN_LABEL]
        annot_node_attrs = PATHWAY_NODE_ATTRS.copy()
        annot_node_attrs.update(
            {
                "datasource": WIKIPATHWAYS,
                "name": annot["pathway_label"],
                "id": annot["pathway_id"],
                "gene_count": annot["pathway_gene_count"],
            }
        )

        g.add_node(annot_node_label, attr_dict=annot_node_attrs)

        edge_attrs = GENE_PATHWAY_EDGE_ATTRS.copy()
        edge_attrs["datasource"] = WIKIPATHWAYS

        edge_hash = hash(frozenset(edge_attrs.items()))
        edge_attrs["edge_hash"] = edge_hash  # type: ignore
        edge_data = g.get_edge_data(gene_node_label, annot_node_label)
        edge_data = {} if edge_data is None else edge_data
        node_exists = [x for x, y in edge_data.items() if y["attr_dict"]["edge_hash"] == edge_hash]

        if len(node_exists) == 0:
            g.add_edge(
                gene_node_label,
                annot_node_label,
                label=GENE_PATHWAY_EDGE_LABEL,
                attr_dict=edge_attrs,
            )

    return g


def add_kegg_gene_pathway_subgraph(g: nx.MultiDiGraph, gene_node_label: str, annot_list: list):
    """Construct part of the graph by linking the gene to pathways from KEGG.

    :param g: the input graph to extend with new nodes and edges.
    :param gene_node_label: the gene node to be linked to pathways from KEGG.
    :param annot_list: list of pathways from KEGG.
    :returns: a NetworkX MultiDiGraph
    """
    for annot in annot_list:
        if pd.isna(annot.get("pathway_label")):
            continue

        annot_node_label = annot[PATHWAY_NODE_MAIN_LABEL]
        annot_node_attrs = PATHWAY_NODE_ATTRS.copy()
        annot_node_attrs.update(
            {
                "datasource": KEGG,
                "name": annot["pathway_label"],
                "id": annot["pathway_id"],
                "gene_count": annot["gene_count"],
            }
        )

        # g.add_node(annot_node_label, attr_dict=annot_node_attrs)
        merge_node(g, annot_node_label, annot_node_attrs)

        edge_attrs = GENE_PATHWAY_EDGE_ATTRS.copy()
        edge_attrs["datasource"] = KEGG

        edge_hash = hash(frozenset(edge_attrs.items()))
        edge_attrs["edge_hash"] = edge_hash  # type: ignore
        edge_data = g.get_edge_data(gene_node_label, annot_node_label)
        edge_data = {} if edge_data is None else edge_data
        node_exists = [x for x, y in edge_data.items() if y["attr_dict"]["edge_hash"] == edge_hash]

        if len(node_exists) == 0:
            g.add_edge(
                gene_node_label,
                annot_node_label,
                label=GENE_PATHWAY_EDGE_LABEL,
                attr_dict=edge_attrs,
            )

    return g


def add_kegg_compounds_subgraph(
    g: nx.MultiDiGraph, pathway_node_label: str, compounds_list: list, combined_df: pd.DataFrame
):
    """Construct part of the graph by linking the KEGG compound to its respective pathway.

    :param g: the input graph to extend with new nodes and edges.
    :param pathway_node_label: the pathway node to be linked to compound nodes.
    :param compounds_list: list of compounds from KEGG.
    :param combined_df: the combined dataframe.
    :returns: a NetworkX MultiDiGraph
    """
    for compound in compounds_list:
        if pd.isna(compound.get("name")):
            continue

        annot_node_label = compound["KEGG_identifier"]
        annot_node_attrs = KEGG_COMPOUND_NODE_ATTRS.copy()
        annot_node_attrs.update(
            {
                "id": compound["KEGG_identifier"],
                "label": compound["name"],
            }
        )

        merge_node(g, annot_node_label, annot_node_attrs)

        for _, path_row in combined_df.iterrows():
            pathways = path_row.get("KEGG_pathways", [])

            for pathway in pathways:
                if pathway_node_label != pathway.get("pathway_id"):
                    continue

                if "compounds" not in pathway:
                    continue

                pathway_compounds = [comp["KEGG_identifier"] for comp in pathway["compounds"]]
                if compound["KEGG_identifier"] not in pathway_compounds:
                    continue

                edge_attrs = KEGG_COMPOUND_EDGE_ATTRS.copy()
                edge_hash = hash(frozenset(edge_attrs.items()))
                edge_attrs["edge_hash"] = edge_hash  # type: ignore
                edge_data = g.get_edge_data(pathway_node_label, annot_node_label)
                edge_data = {} if edge_data is None else edge_data
                node_exists = [
                    x
                    for x, y in edge_data.items()
                    if "attr_dict" in y and y["attr_dict"].get("edge_hash") == edge_hash
                ]

                if len(node_exists) == 0:
                    g.add_edge(
                        pathway_node_label,
                        annot_node_label,
                        label=KEGG_COMPOUND_EDGE_LABEL,
                        attr_dict=edge_attrs,
                    )

    return g


def process_kegg_pathway_compound(
    g: nx.MultiDiGraph, kegg_pathway_compound: pd.DataFrame, combined_df: pd.DataFrame
):
    """Process pathway-compound relationships from KEGG and add them to the graph.

    :param g: the input graph to extend with pathway-compound relationships.
    :param kegg_pathway_compound: DataFrame containing pathway-compound relationships.
    :param combined_df: DataFrame containing KEGG pathway data.
    """
    for _, row in kegg_pathway_compound.iterrows():
        compound_info = row[KEGG_COMPOUND_COL]

        if isinstance(compound_info, dict):
            compounds_list = [compound_info]
        elif isinstance(compound_info, list):
            compounds_list = compound_info
        else:
            compounds_list = []

        for compound in compounds_list:
            compound_id = compound["KEGG_identifier"]

            for _, pathway_row in combined_df.iterrows():
                pathway_data = pathway_row["KEGG_pathways"]

                if not isinstance(pathway_data, list):
                    continue

                for pathway in pathway_data:
                    pathway_id = pathway.get("pathway_id")
                    pathway_compounds = pathway.get("compounds", [])

                    if any(c.get("KEGG_identifier") == compound_id for c in pathway_compounds):
                        add_kegg_compounds_subgraph(g, pathway_id, compounds_list, combined_df)


def add_opentargets_gene_reactome_pathway_subgraph(
    g: nx.MultiDiGraph, gene_node_label: str, annot_list: list
):
    """Construct part of the graph by linking the gene to Reactome pathways.

    :param g: the input graph to extend with new nodes and edges.
    :param gene_node_label: the gene node to be linked to Reactome pathways.
    :param annot_list: list of Reactome pathways from OpenTargets.
    :returns: a NetworkX MultiDiGraph
    """
    for annot in annot_list:
        if pd.isna(annot["pathway_id"]):
            continue

        annot_node_label = annot[PATHWAY_NODE_MAIN_LABEL]
        annot_node_attrs = PATHWAY_NODE_ATTRS.copy()
        annot_node_attrs.update(
            {
                "datasource": OPENTARGETS,
                "name": annot["pathway_label"],
                "id": annot["pathway_id"],
            }
        )

        g.add_node(annot_node_label, attr_dict=annot_node_attrs)

        edge_attrs = GENE_PATHWAY_EDGE_ATTRS.copy()
        edge_attrs["datasource"] = OPENTARGETS

        edge_hash = hash(frozenset(edge_attrs.items()))
        edge_attrs["edge_hash"] = edge_hash  # type: ignore
        edge_data = g.get_edge_data(gene_node_label, annot_node_label)
        edge_data = {} if edge_data is None else edge_data
        node_exists = [x for x, y in edge_data.items() if y["attr_dict"]["edge_hash"] == edge_hash]

        if len(node_exists) == 0:
            g.add_edge(
                gene_node_label,
                annot_node_label,
                label=GENE_PATHWAY_EDGE_LABEL,
                attr_dict=edge_attrs,
            )

    return g


def add_opentargets_gene_go_subgraph(g, gene_node_label, annot_list):
    """Construct part of the graph by linking the gene to gene ontologies.

    :param g: the input graph to extend with new nodes and edges.
    :param gene_node_label: the gene node to be linked to gene ontologies.
    :param annot_list: list of gene ontologies from OpenTargets.
    :returns: a NetworkX MultiDiGraph
    :raises ValueError: if the GO type is invalid.
    """
    for annot in annot_list:
        if pd.isna(annot["go_id"]):
            continue

        annot_node_label = annot[GO_NODE_MAIN_LABEL]
        annot_node_attrs = GO_NODE_ATTRS.copy()
        annot_node_attrs.update(
            {
                "name": annot["go_name"],
                "id": annot["go_id"],
                "datasource": OPENTARGETS,
            }
        )

        if annot["go_type"] == "P":
            annot_node_attrs["labels"] = GO_BP_NODE_LABELS
        elif annot["go_type"] == "F":
            annot_node_attrs["labels"] = GO_MF_NODE_LABELS
        elif annot["go_type"] == "C":
            annot_node_attrs["labels"] = GO_CC_NODE_LABELS
        else:
            raise ValueError(f"Invalid GO type: {annot['go_type']}")

        g.add_node(annot_node_label, attr_dict=annot_node_attrs)

        edge_attrs = GENE_GO_EDGE_ATTRS.copy()

        edge_hash = hash(frozenset(edge_attrs.items()))
        edge_attrs["edge_hash"] = edge_hash  # type: ignore
        edge_data = g.get_edge_data(gene_node_label, annot_node_label)
        edge_data = {} if edge_data is None else edge_data
        node_exists = [x for x, y in edge_data.items() if y["attr_dict"]["edge_hash"] == edge_hash]

        if len(node_exists) == 0:
            g.add_edge(
                gene_node_label,
                annot_node_label,
                label=GENE_GO_EDGE_LABEL,
                attr_dict=edge_attrs,
            )

    return g


def add_opentargets_compound_side_effect_subgraph(
    g: nx.MultiDiGraph, compound_node_label: str, side_effects_list: list
):
    """Construct part of the graph by linking the compound to side effects.

    :param g: the input graph to extend with new nodes and edges.
    :param compound_node_label: the compound node to be linked to side effect nodes.
    :param side_effects_list: list of side effects from OpenTargets.
    :returns: a NetworkX MultiDiGraph
    """
    if isinstance(side_effects_list, list):
        for effect in side_effects_list:
            if pd.isna(effect["name"]):
                continue

            effect_node_label = effect["name"]
            effect_node_attrs = SIDE_EFFECT_NODE_ATTRS.copy()
            effect_node_attrs.update(
                {
                    "name": effect["name"],
                    "datasource": OPENTARGETS,
                }
            )

            g.add_node(effect_node_label, attr_dict=effect_node_attrs)

            edge_attrs = COMPOUND_SIDE_EFFECT_EDGE_ATTRS.copy()
            edge_hash = hash(frozenset(edge_attrs.items()))
            edge_attrs["edge_hash"] = edge_hash  # type: ignore
            edge_data = g.get_edge_data(compound_node_label, effect_node_label)
            edge_data = {} if edge_data is None else edge_data
            node_exists = [
                x
                for x, y in edge_data.items()
                if "attr_dict" in y and y["attr_dict"].get("edge_hash") == edge_hash
            ]

            if len(node_exists) == 0:
                g.add_edge(
                    compound_node_label,
                    effect_node_label,
                    label=COMPOUND_SIDE_EFFECT_EDGE_LABEL,
                    attr_dict=edge_attrs,
                )

    return g


def add_opentargets_gene_compound_subgraph(g, gene_node_label, annot_list):
    """Construct part of the graph by linking the gene to a list of compounds.

    :param g: the input graph to extend with new nodes and edges.
    :param gene_node_label: the gene node to be linked to compounds.
    :param annot_list: list of compounds from OpenTargets.
    :returns: a NetworkX MultiDiGraph
    """
    for annot in annot_list:
        if pd.isna(annot["relation"]):
            continue

        if not pd.isna(annot[COMPOUND_NODE_MAIN_LABEL]):
            annot_node_label = annot[COMPOUND_NODE_MAIN_LABEL]
        else:
            annot_node_label = annot["chembl_id"]

        annot_node_attrs = OPENTARGETS_COMPOUND_NODE_ATTRS.copy()
        annot_node_attrs.update(
            {
                "name": annot["compound_name"],
                "id": annot["chembl_id"],
                "datasource": OPENTARGETS,
            }
        )

        if not pd.isna(annot[COMPOUND_NODE_MAIN_LABEL]):
            annot_node_attrs["id"] = annot[COMPOUND_NODE_MAIN_LABEL]
        else:
            annot_node_attrs["id"] = annot["chembl_id"]
        annot_node_attrs["chembl_id"] = annot["chembl_id"]

        other_info = {
            "drugbank_id": annot["drugbank_id"],
            "compound_cid": annot["compound_cid"],
            "clincal_trial_phase": annot["clincal_trial_phase"],
            "is_approved": annot["is_approved"],
            "adverse_effect_count": annot["adverse_effect_count"],
        }

        for key, value in other_info.items():
            if not pd.isna(value):
                annot_node_attrs[key] = value

        merge_node(g, annot_node_label, annot_node_attrs)

        edge_attrs = OPENTARGETS_GENE_COMPOUND_EDGE_ATTRS.copy()
        edge_attrs["label"] = annot["relation"]
        edge_hash = hash(frozenset(edge_attrs.items()))
        edge_attrs["edge_hash"] = edge_hash  # type: ignore
        edge_data = g.get_edge_data(annot_node_label, gene_node_label)
        edge_data = {} if edge_data is None else edge_data
        node_exists = [x for x, y in edge_data.items() if y["attr_dict"]["edge_hash"] == edge_hash]

        if len(node_exists) == 0:
            g.add_edge(
                annot_node_label,
                gene_node_label,
                label=annot["relation"],
                attr_dict=edge_attrs,
            )

        # Add side effects
        if annot["adverse_effect"]:
            add_opentargets_compound_side_effect_subgraph(
                g, annot_node_label, annot[SIDE_EFFECT_NODE_MAIN_LABEL]
            )

    return g


def add_molmedb_gene_inhibitor_subgraph(g, gene_node_label, annot_list):
    """Construct part of the graph by linking the gene to its inhibitors.

    :param g: the input graph to extend with new nodes and edges.
    :param gene_node_label: the gene node to be linked to its inhibitors.
    :param annot_list: list of gene inhibitors from MolMeDB.
    :returns: a NetworkX MultiDiGraph
    """
    for annot in annot_list:
        if pd.isna(annot["compound_name"]):
            continue

        if not pd.isna(annot[COMPOUND_NODE_MAIN_LABEL]):
            annot_node_label = annot[COMPOUND_NODE_MAIN_LABEL]
        else:
            annot_node_label = annot["molmedb_id"]

        annot_node_attrs = MOLMEDB_COMPOUND_NODE_ATTRS.copy()
        annot_node_attrs.update(
            {
                "name": annot["compound_name"],
                "id": annot["molmedb_id"],
                "datasource": MOLMEDB,
            }
        )

        if not pd.isna(annot[COMPOUND_NODE_MAIN_LABEL]):
            annot_node_attrs["id"] = annot[COMPOUND_NODE_MAIN_LABEL]
        else:
            annot_node_attrs["id"] = annot["molmedb_id"]

        other_info = {
            "inchikey": annot["inchikey"],
            "smiles": annot["smiles"],
            "compound_cid": annot["compound_cid"],
            "chebi_id": annot["chebi_id"],
            "drugbank_id": annot["drugbank_id"],
            "source_pmid": annot["source_pmid"],
            "uniprot_trembl_id": annot["uniprot_trembl_id"],
            # "pdb_ligand_id": annot["pdb_ligand_id"],
        }

        for key, value in other_info.items():
            if not pd.isna(value):
                annot_node_attrs[key] = value

        merge_node(g, annot_node_label, annot_node_attrs)

        edge_attrs = MOLMEDB_PROTEIN_COMPOUND_EDGE_ATTRS.copy()

        edge_hash = hash(frozenset(edge_attrs.items()))
        edge_attrs["edge_hash"] = edge_hash  # type: ignore
        edge_data = g.get_edge_data(gene_node_label, annot_node_label)
        edge_data = {} if edge_data is None else edge_data
        node_exists = [x for x, y in edge_data.items() if y["attr_dict"]["edge_hash"] == edge_hash]

        if len(node_exists) == 0:
            g.add_edge(
                annot_node_label,
                gene_node_label,
                label=MOLMEDB_PROTEIN_COMPOUND_EDGE_LABEL,
                attr_dict=edge_attrs,
            )

    return g


def add_pubchem_assay_subgraph(g, gene_node_label, annot_list):
    """Construct part of the graph by linking the gene to a list of compounds tested on it.

    :param g: the input graph to extend with new nodes and edges.
    :param gene_node_label: the gene node to be linked to compound tested on it.
    :param annot_list: list of compounds tested on gene from PubChem.
    :returns: a NetworkX MultiDiGraph
    """
    for annot in annot_list:
        if pd.isna(annot["pubchem_assay_id"]):
            continue

        annot_node_label = annot[COMPOUND_NODE_MAIN_LABEL]
        annot_node_attrs = PUBCHEM_COMPOUND_NODE_ATTRS.copy()
        annot_node_attrs.update(
            {
                "name": annot["compound_name"],
                "id": annot["compound_cid"],
                "inchi": annot["inchi"],
                "datasource": PUBCHEM,
            }
        )
        if not pd.isna(annot["smiles"]):
            annot_node_attrs["smiles"] = annot["smiles"]

        merge_node(g, annot_node_label, annot_node_attrs)

        edge_attrs = PUBCHEM_GENE_COMPOUND_EDGE_ATTRS.copy()
        edge_attrs["assay_type"] = annot["assay_type"]
        edge_attrs["pubchem_assay_id"] = annot["pubchem_assay_id"]
        edge_attrs["outcome"] = annot["outcome"]
        edge_attrs["label"] = annot["outcome"]

        edge_hash = hash(frozenset(edge_attrs.items()))
        edge_attrs["edge_hash"] = edge_hash  # type: ignore
        edge_data = g.get_edge_data(gene_node_label, annot_node_label)
        edge_data = {} if edge_data is None else edge_data
        node_exists = [x for x, y in edge_data.items() if y["attr_dict"]["edge_hash"] == edge_hash]

        if len(node_exists) == 0:
            g.add_edge(
                annot_node_label,
                gene_node_label,
                label=annot["outcome"],
                attr_dict=edge_attrs,
            )

    return g


def add_stringdb_ppi_subgraph(g, gene_node_label, annot_list):
    """Construct part of the graph by linking the gene to genes.

    :param g: the input graph to extend with new nodes and edges.
    :param gene_node_label: the gene node to be linked to other genes entities.
    :param annot_list: list of protein-protein interactions from StringDb.
    :returns: a NetworkX MultiDiGraph
    """
    for ppi in annot_list:
        edge_attrs = STRING_PPI_EDGE_ATTRS.copy()
        edge_attrs["score"] = ppi["score"]

        edge_hash = hash(frozenset(edge_attrs.items()))
        edge_attrs["edge_hash"] = edge_hash  # type: ignore
        edge_data = g.get_edge_data(gene_node_label, ppi[STRING_PPI_EDGE_MAIN_LABEL])

        edge_data = {} if edge_data is None else edge_data
        node_exists = [x for x, y in edge_data.items() if y["attr_dict"]["edge_hash"] == edge_hash]
        if len(node_exists) == 0 and not pd.isna(ppi[STRING_PPI_EDGE_MAIN_LABEL]):
            g.add_edge(
                gene_node_label,
                ppi[STRING_PPI_EDGE_MAIN_LABEL],
                label=STRING_PPI_EDGE_LABEL,
                attr_dict=edge_attrs,
            )
            g.add_edge(
                ppi[STRING_PPI_EDGE_MAIN_LABEL],
                gene_node_label,
                label=STRING_PPI_EDGE_LABEL,
                attr_dict=edge_attrs,
            )

    return g


def add_opentargets_disease_compound_subgraph(
    g: nx.MultiDiGraph, disease_node_label: str, annot_list: list
):
    """Construct part of the graph by linking the disease to compounds.

    :param g: the input graph to extend with new nodes and edges.
    :param disease_node_label: the disease node to be linked to compounds.
    :param annot_list: list of compounds from OpenTargets.
    :returns: a NetworkX MultiDiGraph
    """
    for annot in annot_list:
        if pd.isna(annot["relation"]):
            continue

        if pd.isna(annot[COMPOUND_NODE_MAIN_LABEL]):
            annot_node_label = annot["chembl_id"]
        else:
            annot_node_label = annot[COMPOUND_NODE_MAIN_LABEL]

        # create compound node and merge with existing node if it exists
        annot_node_attrs = OPENTARGETS_COMPOUND_NODE_ATTRS.copy()
        annot_node_attrs.update(
            {
                "name": annot["compound_name"],
                "id": annot_node_label,
                "datasource": OPENTARGETS,
            }
        )

        other_info = {
            "drugbank_id": annot["drugbank_id"],
            "compound_cid": annot["compound_cid"],
            "clincal_trial_phase": annot["clincal_trial_phase"],
            "is_approved": annot["is_approved"],
            "adverse_effect_count": annot["adverse_effect_count"],
        }

        for key, value in other_info.items():
            if not pd.isna(value):
                annot_node_attrs[key] = value

        merge_node(g, annot_node_label, annot_node_attrs)

        edge_attrs = OPENTARGETS_DISEASE_COMPOUND_EDGE_ATTRS.copy()
        edge_attrs["label"] = annot["relation"]
        edge_hash = hash(frozenset(edge_attrs.items()))
        edge_attrs["edge_hash"] = edge_hash  # type: ignore

        edge_data = g.get_edge_data(annot_node_label, disease_node_label)
        edge_data = {} if edge_data is None else edge_data
        node_exists = [x for x, y in edge_data.items() if y["attr_dict"]["edge_hash"] == edge_hash]

        if len(node_exists) == 0:
            g.add_edge(
                annot_node_label,
                disease_node_label,
                label=annot["relation"],
                attr_dict=edge_attrs,
            )

        # Add side effects
        if annot["adverse_effect"]:
            add_opentargets_compound_side_effect_subgraph(
                g, annot_node_label, annot[SIDE_EFFECT_NODE_MAIN_LABEL]
            )

    return g


def add_wikipathways_molecular_subgraph(g, gene_node_label, annot_list):
    """Construct part of the graph by linking molecular entities from WP with MIMs.

    :param g: the input graph to extend with new nodes and edges.
    :param gene_node_label: the disease node to be linked to compounds.
    :param annot_list: result of querying WP for molecular interactions.
    :returns: a NetworkX MultiDiGraph
    """
    for annot in annot_list:
        for target_key in ["targetGene", "targetMetabolite"]:
            target = annot.get(target_key)
            target_node_label = None
            if target and target != gene_node_label:  # No interactions with self
                target_node_label = str(target)

            if target_node_label is not None:
                interaction_type = annot.get("mimtype", "Interaction")
                edge_attrs = WIKIPATHWAYS_MOLECULAR_EDGE_ATTRS.copy()
                edge_attrs["interaction_type"] = interaction_type
                edge_attrs["rhea_id"] = annot.get("rhea_id", "")
                edge_attrs["pathway_id"] = annot.get("pathway_id", "")
                edge_attrs["edge_hash"] = hash(frozenset(edge_attrs.items()))  # type: ignore

                if not g.has_node(target_node_label):
                    node_attrs = WIKIPATHWAYS_MOLECULAR_NODE_ATTRS.copy()
                    node_attrs.update(
                        {
                            "pathway_id": annot.get("pathway_id", ""),
                            "pathway_label": annot.get("pathway_label", ""),
                            "id": target_node_label,
                        }
                    )
                    g.add_node(target_node_label, attr_dict=node_attrs)

                edge_exists = False
                if g.has_edge(gene_node_label, target_node_label):
                    edge_data = g.get_edge_data(gene_node_label, target_node_label)
                    for edge_key in edge_data:
                        if (
                            edge_data[edge_key].get("attr_dict", {}).get("edge_hash")
                            == edge_attrs["edge_hash"]
                        ):
                            edge_exists = True
                            break

                if not edge_exists:
                    g.add_edge(
                        gene_node_label,
                        target_node_label,
                        label=interaction_type.upper(),
                        attr_dict=edge_attrs,
                    )
    return g


def add_aopwiki_gene_subgraph(g, gene_node_label, annot_list):
    """Construct part of the graph by linking the gene to AOP entities.

    :param g: the input graph to extend with new nodes and edges.
    :param gene_node_label: the gene node to be linked to AOP entities.
    :param annot_list: list of AOPWIKI Key Events.
    :returns: a NetworkX MultiDiGraph
    """
    for annot in annot_list:
        # Add AOP node
        aop_node_label = annot.get("aop", "")
        if aop_node_label:
            aop_node_attrs = AOPWIKI_NODE_ATTRS.copy()
            aop_node_attrs["type"] = AOP_NODE_LABELS
            aop_node_attrs["title"] = annot.get("aop_title", "")
            aop_node_attrs["labels"] = AOP_NODE_LABELS
            g.add_node(aop_node_label, attr_dict=aop_node_attrs)

            # Connect gene to AOP node
            edge_attrs = {**AOPWIKI_EDGE_ATTRS, "relation": AOP_GENE_EDGE_LABEL}
            edge_attrs["edge_hash"] = hash(frozenset(edge_attrs.items()))
            if not edge_exists(g, gene_node_label, aop_node_label, edge_attrs):
                g.add_edge(
                    gene_node_label,
                    aop_node_label,
                    label=AOP_GENE_EDGE_LABEL,
                    attr_dict=edge_attrs,
                )

        # Add MIE node
        mie_node_label = annot.get("MIE", "")
        if mie_node_label:
            mie_node_attrs = AOPWIKI_NODE_ATTRS.copy()
            mie_node_attrs["type"] = MIE_NODE_LABELS
            mie_node_attrs["title"] = annot.get("MIE_title", "")
            mie_node_attrs["labels"] = MIE_NODE_LABELS
            g.add_node(mie_node_label, attr_dict=mie_node_attrs)

            # Connect MIE to AOP node
            if aop_node_label:
                edge_attrs = {**AOPWIKI_EDGE_ATTRS, "relation": MIE_AOP_EDGE_LABEL}
                edge_attrs["edge_hash"] = hash(frozenset(edge_attrs.items()))
                if not edge_exists(g, mie_node_label, aop_node_label, edge_attrs):
                    g.add_edge(
                        mie_node_label,
                        aop_node_label,
                        label=MIE_AOP_EDGE_LABEL,
                        attr_dict=edge_attrs,
                    )

        # Add KE upstream node
        ke_upstream_node_label = annot.get("KE_upstream", "")
        if ke_upstream_node_label:
            ke_upstream_node_attrs = AOPWIKI_NODE_ATTRS.copy()
            ke_upstream_node_attrs["title"] = annot.get("KE_upstream_title", "")
            ke_upstream_node_attrs["organ"] = annot.get("KE_upstream_organ", "")
            ke_upstream_node_attrs["type"] = KEY_EVENT_NODE_LABELS
            ke_upstream_node_attrs["labels"] = KEY_EVENT_NODE_LABELS
            g.add_node(ke_upstream_node_label, attr_dict=ke_upstream_node_attrs)

            # Connect KE upstream to MIE node
            if mie_node_label:
                edge_attrs = {**AOPWIKI_EDGE_ATTRS, "relation": KE_UPSTREAM_MIE_EDGE_LABEL}
                edge_attrs["edge_hash"] = hash(frozenset(edge_attrs.items()))
                if not edge_exists(g, ke_upstream_node_label, mie_node_label, edge_attrs):
                    g.add_edge(
                        ke_upstream_node_label,
                        mie_node_label,
                        label=KE_UPSTREAM_MIE_EDGE_LABEL,
                        attr_dict=edge_attrs,
                    )

        # Add KE downstream node
        ke_downstream_node_label = annot.get("KE_downstream", "")
        if ke_downstream_node_label:
            ke_downstream_node_attrs = AOPWIKI_NODE_ATTRS.copy()
            ke_downstream_node_attrs["title"] = annot.get("KE_downstream_title", "")
            ke_downstream_node_attrs["organ"] = annot.get("KE_downstream_organ", "")
            ke_downstream_node_attrs["type"] = KEY_EVENT_NODE_LABELS
            ke_downstream_node_attrs["labels"] = KEY_EVENT_NODE_LABELS
            g.add_node(ke_downstream_node_label, attr_dict=ke_downstream_node_attrs)

            # Connect KE downstream to KE upstream node
            if ke_upstream_node_label:
                edge_attrs = {**AOPWIKI_EDGE_ATTRS, "relation": KE_DOWNSTREAM_KE_EDGE_LABEL}
                edge_attrs["edge_hash"] = hash(frozenset(edge_attrs.items()))
                if not edge_exists(g, ke_upstream_node_label, ke_downstream_node_label, edge_attrs):
                    g.add_edge(
                        ke_upstream_node_label,
                        ke_downstream_node_label,
                        label=KE_DOWNSTREAM_KE_EDGE_LABEL,
                        attr_dict=edge_attrs,
                    )

        # Add AO node
        ao_node_label = annot.get("ao", "")
        if ao_node_label:
            ao_node_attrs = AOPWIKI_NODE_ATTRS.copy()
            ao_node_attrs["title"] = annot.get("ao_title", "")
            ao_node_attrs["type"] = AO_NODE_LABELS
            ao_node_attrs["labels"] = AO_NODE_LABELS
            g.add_node(ao_node_label, attr_dict=ao_node_attrs)

            # Connect AO directly to KE downstream node
            if ke_downstream_node_label:
                edge_attrs = {**AOPWIKI_EDGE_ATTRS, "relation": "associated_with"}
                edge_attrs["edge_hash"] = hash(frozenset(edge_attrs.items()))
                if not edge_exists(g, ke_downstream_node_label, ao_node_label, edge_attrs):
                    g.add_edge(
                        ke_downstream_node_label,
                        ao_node_label,
                        label="associated_with",
                        attr_dict=edge_attrs,
                    )

    return g


def edge_exists(g, source, target, edge_attrs):
    """Check if an edge with the same attributes already exists in the graph.

    :param g: the input graph.
    :param source: the source node of the edge.
    :param target: the target node of the edge.
    :param edge_attrs: the attributes of the edge to check.
    :returns: True if the edge exists, False otherwise.
    """
    if g.has_edge(source, target):
        edge_data = g.get_edge_data(source, target)
        for edge_key in edge_data:
            if edge_data[edge_key].get("attr_dict", {}).get("edge_hash") == edge_attrs["edge_hash"]:
                return True
    return False


def save_graph_to_tsv(g, output_dir="output"):
    """Save the graph to TSV files for nodes and edges.

    :param g: the input graph to save.
    :param output_dir: the directory to save the TSV files.
    """
    os.makedirs(output_dir, exist_ok=True)

    # Save nodes
    nodes_path = os.path.join(output_dir, "nodes.tsv")
    with open(nodes_path, "w") as f:
        f.write("node_id\tattributes\n")
        for node, attrs in g.nodes(data=True):
            f.write(f"{node}\t{json.dumps(attrs)}\n")

    # Save edges
    edges_path = os.path.join(output_dir, "edges.tsv")
    with open(edges_path, "w") as f:
        f.write("source\ttarget\tkey\tattributes\n")
        for u, v, k, attrs in g.edges(keys=True, data=True):
            f.write(f"{u}\t{v}\t{k}\t{json.dumps(attrs)}\n")


def add_ensembl_homolog_subgraph(g, gene_node_label, annot_list):
    """Construct part of the graph by linking the gene to genes.

    :param g: the input graph to extend with new nodes and edges.
    :param gene_node_label: the gene node to be linked to other genes entities.
    :param annot_list: list of homologs from Ensembl.
    :returns: a NetworkX MultiDiGraph
    """
    for hl in annot_list:
        edge_attrs = ENSEMBL_HOMOLOG_EDGE_ATTRS.copy()

        edge_hash = hash(frozenset(edge_attrs.items()))
        edge_attrs["edge_hash"] = edge_hash
        edge_data = g.get_edge_data(gene_node_label, hl[ENSEMBL_HOMOLOG_MAIN_LABEL])

        edge_data = {} if edge_data is None else edge_data
        node_exists = [x for x, y in edge_data.items() if y["attr_dict"]["edge_hash"] == edge_hash]
        if len(node_exists) == 0 and not pd.isna(hl[ENSEMBL_HOMOLOG_MAIN_LABEL]):
            g.add_edge(
                gene_node_label,
                hl[ENSEMBL_HOMOLOG_MAIN_LABEL],
                label=ENSEMBL_HOMOLOG_EDGE_LABEL,
                attr_dict=edge_attrs,
            )
    return g


def add_gene_node(g, row, dea_columns):
    """Add gene node from each row of the combined_df to the graph.

    :param g: the input graph to extend with gene nodes.
    :param row: row in the combined DataFrame.
    :param dea_columns: list of dea_columns.
    :returns: label for gene node
    """
    gene_node_label = row["identifier"]
    gene_node_attrs = {
        "datasource": BRIDGEDB,
        "name": f"{row['identifier.source']}:{row['identifier']}",
        "id": row["target"],
        "labels": GENE_NODE_LABELS,
        row["target.source"]: row["target"],
    }

    for c in dea_columns:
        gene_node_attrs[c[:-4]] = row[c]

    g.add_node(gene_node_label, attr_dict=gene_node_attrs)
    return gene_node_label


def process_annotations(g, gene_node_label, row, func_dict):
    """Process the annotations for gene node from each row of the combined_df to the graph.

    :param g: the input graph to extend with gene nodes.
    :param gene_node_label: the gene node to be linked to annotation entities.
    :param row: row in the combined DataFrame.
    :param func_dict: dictionary of subgraph function.
    """
    for annot_key in func_dict:
        if annot_key in row:
            annot_list = row[annot_key]
            if not isinstance(annot_list, list):
                annot_list = []

            func_dict[annot_key](g, gene_node_label, annot_list)


def process_disease_compound(g, disease_compound):
    """Process disease-compound relationships and add them to the graph.

    :param g: the input graph to extend with gene nodes.
    :param disease_compound: the input DataFrame containing disease-compound relationships.
    """
    for _i, row in disease_compound.iterrows():
        disease_node_label = row["identifier"].replace("_", ":")
        disease_annot_list = json.loads(json.dumps(row[OPENTARGETS_DISEASE_COMPOUND_COL]))

        if isinstance(disease_annot_list, float):
            disease_annot_list = []

        add_opentargets_disease_compound_subgraph(g, disease_node_label, disease_annot_list)


def process_ppi(g, gene_node_label, row):
    """Process protein-protein interactions and add them to the graph.

    :param g: the input graph to extend with gene nodes.
    :param gene_node_label: the gene node to be linked to annotation entities.
    :param row: row in the combined DataFrame.
    """
    if STRING_PPI_COL in row and row[STRING_PPI_COL] is not None:
        try:
            ppi_list = json.loads(json.dumps(row[STRING_PPI_COL]))
        except (ValueError, TypeError):
            ppi_list = []

        if isinstance(ppi_list, list) and len(ppi_list) > 0:
            valid_ppi_list = [item for item in ppi_list if pd.notna(item.get("stringdb_link_to"))]
            if valid_ppi_list:
                add_stringdb_ppi_subgraph(g, gene_node_label, valid_ppi_list)

        if not isinstance(ppi_list, float):
            add_stringdb_ppi_subgraph(g, gene_node_label, ppi_list)


def process_homologs(g, combined_df, homolog_df_list, func_dict, dea_columns):
    """Process homolog dataframes and combined df and add them to the graph.

    :param g: the input graph to extend with gene nodes.
    :param combined_df: dataframe without homolog information.
    :param homolog_df_list: list of dataframes from homolog queries.
    :param func_dict: list of functions for node generation.
    :param dea_columns: columns ending with _dea
    """
    func_dict_hl = {}

    for homolog_df in homolog_df_list:
        last_col = homolog_df.columns[-1]
        for key, func in func_dict.items():
            if last_col == key and last_col in combined_df.columns:
                func_dict_hl[last_col] = func

    for _i, row in tqdm(combined_df.iterrows(), total=combined_df.shape[0], desc="Building graph"):
        if pd.isna(row["identifier"]) or pd.isna(row["target"]):
            continue
        gene_node_label = add_gene_node(g, row, dea_columns)
        func_dict_non_hl = {key: func for key, func in func_dict.items() if key not in func_dict_hl}
        process_annotations(g, gene_node_label, row, func_dict_non_hl)
        process_ppi(g, gene_node_label, row)

    for _i, row in tqdm(combined_df.iterrows(), total=combined_df.shape[0]):
        if pd.isna(row["identifier"]) or pd.isna(row["Ensembl_homologs"]):
            continue

        homologs = row["Ensembl_homologs"]

        if isinstance(homologs, list) and homologs:
            for homolog_entry in homologs:
                homolog_node_label = homolog_entry.get("homolog")

                if pd.isna(homolog_node_label) or homolog_node_label == "nan":
                    continue

                if homolog_node_label:
                    annot_node_attrs = ENSEMBL_HOMOLOG_NODE_ATTRS.copy()
                    annot_node_attrs["id"] = homolog_node_label
                    annot_node_attrs["labels"] = HOMOLOG_NODE_LABELS
                    g.add_node(homolog_node_label, attr_dict=annot_node_attrs)

                    process_annotations(g, homolog_node_label, row, func_dict_hl)


def normalize_node_attributes(g):
    """Normalize node attributes by flattening the 'attr_dict'.

    :param g: the input graph to extend with gene nodes.
    """
    for node in g.nodes():
        if "attr_dict" not in g.nodes[node]:
            continue

        for k, v in g.nodes[node]["attr_dict"].items():
            if v is not None:
                g.nodes[node][k] = v

        del g.nodes[node]["attr_dict"]


def normalize_edge_attributes(g):
    """Normalize edge attributes by flattening the 'attr_dict'.

    :param g: the input graph to extend with gene nodes.
    """
    for u, v, k in g.edges(keys=True):
        if "attr_dict" not in g[u][v][k]:
            continue

        for x, y in g[u][v][k]["attr_dict"].items():
            if y is not None and x != "edge_hash":
                g[u][v][k][x] = y

        del g[u][v][k]["attr_dict"]


def build_networkx_graph(
    combined_df: pd.DataFrame,
    disease_compound=None,
    pathway_compound=None,
    homolog_df_list=None,
) -> nx.MultiDiGraph:
    """Construct a NetWorkX graph from a Pandas DataFrame of genes and their multi-source annotations.

    :param combined_df: the input DataFrame to be converted into a graph.
    :param disease_compound: the input DataFrame containing disease-compound relationships.
    :param pathway_compound: the input DataFrame containing pathway-compound relationships from KEGG.
    :param homolog_df_list: a list of DataFrame generated by querying homologs.
    :returns: a NetworkX MultiDiGraph
    """
    g = nx.MultiDiGraph()
    combined_df = combined_df[(combined_df["target.source"] == "Ensembl")]

    dea_columns = [c for c in combined_df.columns if c.endswith("_dea")]

    func_dict = {
        BGEE_GENE_EXPRESSION_LEVELS_COL: add_gene_bgee_subgraph,
        DISGENET_DISEASE_COL: add_disgenet_gene_disease_subgraph,
        LITERATURE_DISEASE_COL: add_literature_gene_disease_subgraph,
        MINERVA: add_minerva_gene_pathway_subgraph,
        WIKIPATHWAYS: add_wikipathways_gene_pathway_subgraph,
        KEGG_COL: add_kegg_gene_pathway_subgraph,
        OPENTARGETS_REACTOME_COL: add_opentargets_gene_reactome_pathway_subgraph,
        OPENTARGETS_GO_COL: add_opentargets_gene_go_subgraph,
        OPENTARGETS_GENE_COMPOUND_COL: add_opentargets_gene_compound_subgraph,
        MOLMEDB_PROTEIN_COMPOUND_COL: add_molmedb_gene_inhibitor_subgraph,
        PUBCHEM_COMPOUND_ASSAYS_COL: add_pubchem_assay_subgraph,
        WIKIPATHWAYS_MOLECULAR_COL: add_wikipathways_molecular_subgraph,
        ENSEMBL_HOMOLOG_COL: add_ensembl_homolog_subgraph,
        AOPWIKI_GENE_COL: add_aopwiki_gene_subgraph,
    }

    if homolog_df_list is not None:
        process_homologs(g, combined_df, homolog_df_list, func_dict, dea_columns)

    else:
        for _i, row in tqdm(
            combined_df.iterrows(), total=combined_df.shape[0], desc="Building graph"
        ):
            if pd.isna(row["identifier"]) or pd.isna(row["target"]):
                continue
            gene_node_label = add_gene_node(g, row, dea_columns)
            process_annotations(g, gene_node_label, row, func_dict)
            process_ppi(g, gene_node_label, row)

    if disease_compound is not None:
        process_disease_compound(g, disease_compound)

    if pathway_compound is not None:
        process_kegg_pathway_compound(g, pathway_compound, combined_df)

    normalize_node_attributes(g)
    normalize_edge_attributes(g)

<<<<<<< HEAD
    return g


def save_graph(
    combined_df: pd.DataFrame,
    combined_metadata: Dict[Any, Any],
    disease_compound: pd.DataFrame = None,
    graph_name: str = "combined",
    graph_dir: str = "examples/usecases/",
):
    """Save the graph to a file.

    :param combined_df: the input DataFrame to be converted into a graph.
    :param combined_metadata: the metadata of the graph.
    :param disease_compound: the input DataFrame containing disease-compound relationships.
    :param graph_name: the name of the graph.
    :param graph_dir: the directory to save the graph.
    :returns: a NetworkX MultiDiGraph

    """
    graph_path = f"{graph_dir}/{graph_name}"
    os.makedirs(graph_path, exist_ok=True)

    df_path = f"{graph_path}/{graph_name}_df.pkl"
    metadata_path = f"{graph_path}/{graph_name}_metadata.pkl"
    graph_path_pickle = f"{graph_path}/{graph_name}_graph.pkl"
    graph_path_gml = f"{graph_path}/{graph_name}_graph.gml"

    # Save the combined DataFrame
    combined_df.to_pickle(df_path)

    # Save the metadata
    with open(metadata_path, "wb") as file:
        pickle.dump(combined_metadata, file)

    # Save the graph
    g = build_networkx_graph(combined_df, disease_compound)

    with open(graph_path_pickle, "wb") as f:
        pickle.dump(g, f)
    nx.write_gml(g, graph_path_gml)

=======
>>>>>>> 8ac59b77
    return g<|MERGE_RESOLUTION|>--- conflicted
+++ resolved
@@ -57,11 +57,7 @@
     KEGG_COMPOUND_EDGE_ATTRS,
     KEGG_COMPOUND_EDGE_LABEL,
     KEGG_COMPOUND_NODE_ATTRS,
-<<<<<<< HEAD
-    KEGG_COMPOUND_NODE_MAIN_LABEL,
     KEY_EVENT_NODE_LABELS,
-=======
->>>>>>> 8ac59b77
     LITERATURE_DISEASE_COL,
     LITERATURE_DISEASE_EDGE_ATTRS,
     LITERATURE_DISEASE_NODE_ATTRS,
@@ -69,12 +65,7 @@
     MIE_AOP_EDGE_LABEL,
     MIE_NODE_LABELS,
     MINERVA,
-<<<<<<< HEAD
-=======
-    MOLECULAR_INTERACTION_EDGE_ATTRS,
-    MOLECULAR_PATHWAY_NODE_ATTRS,
     MOLMEDB,
->>>>>>> 8ac59b77
     MOLMEDB_COMPOUND_NODE_ATTRS,
     MOLMEDB_PROTEIN_COMPOUND_COL,
     MOLMEDB_PROTEIN_COMPOUND_EDGE_ATTRS,
@@ -1475,6 +1466,13 @@
         AOPWIKI_GENE_COL: add_aopwiki_gene_subgraph,
     }
 
+    for _i, row in tqdm(combined_df.iterrows(), total=combined_df.shape[0], desc="Building graph"):
+        if pd.isna(row["identifier"]) or pd.isna(row["target"]):
+            continue
+        gene_node_label = add_gene_node(g, row, dea_columns)
+        process_annotations(g, gene_node_label, row, func_dict)
+        process_ppi(g, gene_node_label, row)
+
     if homolog_df_list is not None:
         process_homologs(g, combined_df, homolog_df_list, func_dict, dea_columns)
 
@@ -1497,7 +1495,6 @@
     normalize_node_attributes(g)
     normalize_edge_attributes(g)
 
-<<<<<<< HEAD
     return g
 
 
@@ -1540,6 +1537,4 @@
         pickle.dump(g, f)
     nx.write_gml(g, graph_path_gml)
 
-=======
->>>>>>> 8ac59b77
     return g