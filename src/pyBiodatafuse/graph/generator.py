--- conflicted
+++ resolved
@@ -12,97 +12,7 @@
 import pandas as pd
 from tqdm import tqdm
 
-<<<<<<< HEAD
-from pyBiodatafuse.constants import (
-    AO_NODE_LABELS,
-    AOP_GENE_EDGE_LABEL,
-    AOP_NODE_LABELS,
-    AOPWIKI_EDGE_ATTRS,
-    AOPWIKI_GENE_COL,
-    AOPWIKI_NODE_ATTRS,
-    BGEE,
-    BGEE_ANATOMICAL_NODE_ATTRS,
-    BGEE_ANATOMICAL_NODE_MAIN_LABEL,
-    BGEE_EDGE_ATTRS,
-    BGEE_GENE_ANATOMICAL_EDGE_LABEL,
-    BGEE_GENE_EXPRESSION_LEVELS_COL,
-    BRIDGEDB,
-    COMPOUND_NODE_MAIN_LABEL,
-    COMPOUND_SIDE_EFFECT_EDGE_ATTRS,
-    COMPOUND_SIDE_EFFECT_EDGE_LABEL,
-    DISEASE_NODE_MAIN_LABEL,
-    DISGENET,
-    DISGENET_DISEASE_COL,
-    DISGENET_DISEASE_NODE_ATTRS,
-    DISGENET_EDGE_ATTRS,
-    ENSEMBL_HOMOLOG_COL,
-    ENSEMBL_HOMOLOG_EDGE_ATTRS,
-    ENSEMBL_HOMOLOG_EDGE_LABEL,
-    ENSEMBL_HOMOLOG_MAIN_LABEL,
-    ENSEMBL_HOMOLOG_NODE_ATTRS,
-    GENE_DISEASE_EDGE_LABEL,
-    GENE_GO_EDGE_ATTRS,
-    GENE_GO_EDGE_LABEL,
-    GENE_NODE_LABELS,
-    GENE_PATHWAY_EDGE_ATTRS,
-    GENE_PATHWAY_EDGE_LABEL,
-    GO_BP_NODE_LABELS,
-    GO_CC_NODE_LABELS,
-    GO_MF_NODE_LABELS,
-    GO_NODE_ATTRS,
-    GO_NODE_MAIN_LABEL,
-    HOMOLOG_NODE_LABELS,
-    KE_DOWNSTREAM_AO_EDGE_LABEL,
-    KE_DOWNSTREAM_KE_EDGE_LABEL,
-    KE_UPSTREAM_MIE_EDGE_LABEL,
-    KEGG,
-    KEGG_COL,
-    KEGG_COMPOUND_COL,
-    KEGG_COMPOUND_EDGE_ATTRS,
-    KEGG_COMPOUND_EDGE_LABEL,
-    KEGG_COMPOUND_NODE_ATTRS,
-    KEY_EVENT_NODE_LABELS,
-    LITERATURE_DISEASE_COL,
-    LITERATURE_DISEASE_EDGE_ATTRS,
-    LITERATURE_DISEASE_NODE_ATTRS,
-    LITERATURE_NODE_MAIN_LABEL,
-    MIE_AOP_EDGE_LABEL,
-    MIE_NODE_LABELS,
-    MINERVA,
-    MOLMEDB,
-    MOLMEDB_COMPOUND_NODE_ATTRS,
-    MOLMEDB_PROTEIN_COMPOUND_COL,
-    MOLMEDB_PROTEIN_COMPOUND_EDGE_ATTRS,
-    MOLMEDB_PROTEIN_COMPOUND_EDGE_LABEL,
-    OPENTARGETS,
-    OPENTARGETS_COMPOUND_NODE_ATTRS,
-    OPENTARGETS_DISEASE_COMPOUND_COL,
-    OPENTARGETS_DISEASE_COMPOUND_EDGE_ATTRS,
-    OPENTARGETS_GENE_COMPOUND_COL,
-    OPENTARGETS_GENE_COMPOUND_EDGE_ATTRS,
-    OPENTARGETS_GO_COL,
-    OPENTARGETS_REACTOME_COL,
-    PATHWAY_NODE_ATTRS,
-    PATHWAY_NODE_MAIN_LABEL,
-    PUBCHEM,
-    PUBCHEM_COMPOUND_ASSAYS_COL,
-    PUBCHEM_COMPOUND_NODE_ATTRS,
-    PUBCHEM_GENE_COMPOUND_EDGE_ATTRS,
-    SIDE_EFFECT_NODE_ATTRS,
-    SIDE_EFFECT_NODE_MAIN_LABEL,
-    STRING,
-    STRING_PPI_COL,
-    STRING_PPI_EDGE_ATTRS,
-    STRING_PPI_EDGE_LABEL,
-    STRING_PPI_EDGE_MAIN_LABEL,
-    WIKIPATHWAYS,
-    WIKIPATHWAYS_MOLECULAR_COL,
-    WIKIPATHWAYS_MOLECULAR_EDGE_ATTRS,
-    WIKIPATHWAYS_MOLECULAR_NODE_ATTRS,
-)
-=======
 import pyBiodatafuse.constants as Cons
->>>>>>> ff56b423
 
 
 def load_dataframe_from_pickle(pickle_path: str) -> pd.DataFrame:
@@ -1123,22 +1033,14 @@
 
             if target_node_label is not None:
                 interaction_type = annot.get("mimtype", "Interaction")
-<<<<<<< HEAD
-                edge_attrs = WIKIPATHWAYS_MOLECULAR_EDGE_ATTRS.copy()
-=======
                 edge_attrs = Cons.MOLECULAR_INTERACTION_EDGE_ATTRS.copy()
->>>>>>> ff56b423
                 edge_attrs["interaction_type"] = interaction_type
                 edge_attrs["rhea_id"] = annot.get("rhea_id", "")
                 edge_attrs["pathway_id"] = annot.get("pathway_id", "")
                 edge_attrs["edge_hash"] = hash(frozenset(edge_attrs.items()))  # type: ignore
 
                 if not g.has_node(target_node_label):
-<<<<<<< HEAD
-                    node_attrs = WIKIPATHWAYS_MOLECULAR_NODE_ATTRS.copy()
-=======
                     node_attrs = Cons.MOLECULAR_PATHWAY_NODE_ATTRS.copy()
->>>>>>> ff56b423
                     node_attrs.update(
                         {
                             "pathway_id": annot.get("pathway_id", ""),
@@ -1527,22 +1429,6 @@
     dea_columns = [c for c in combined_df.columns if c.endswith("_dea")]
 
     func_dict = {
-<<<<<<< HEAD
-        BGEE_GENE_EXPRESSION_LEVELS_COL: add_gene_bgee_subgraph,
-        DISGENET_DISEASE_COL: add_disgenet_gene_disease_subgraph,
-        LITERATURE_DISEASE_COL: add_literature_gene_disease_subgraph,
-        MINERVA: add_minerva_gene_pathway_subgraph,
-        WIKIPATHWAYS: add_wikipathways_gene_pathway_subgraph,
-        KEGG_COL: add_kegg_gene_pathway_subgraph,
-        OPENTARGETS_REACTOME_COL: add_opentargets_gene_reactome_pathway_subgraph,
-        OPENTARGETS_GO_COL: add_opentargets_gene_go_subgraph,
-        OPENTARGETS_GENE_COMPOUND_COL: add_opentargets_gene_compound_subgraph,
-        MOLMEDB_PROTEIN_COMPOUND_COL: add_molmedb_gene_inhibitor_subgraph,
-        PUBCHEM_COMPOUND_ASSAYS_COL: add_pubchem_assay_subgraph,
-        WIKIPATHWAYS_MOLECULAR_COL: add_wikipathways_molecular_subgraph,
-        ENSEMBL_HOMOLOG_COL: add_ensembl_homolog_subgraph,
-        AOPWIKI_GENE_COL: add_aopwiki_gene_subgraph,
-=======
         Cons.BGEE_GENE_EXPRESSION_LEVELS_COL: add_gene_bgee_subgraph,
         Cons.DISGENET_DISEASE_COL: add_disgenet_gene_disease_subgraph,
         Cons.LITERATURE_DISEASE_COL: add_literature_gene_disease_subgraph,
@@ -1556,7 +1442,6 @@
         Cons.PUBCHEM_COMPOUND_ASSAYS_COL: add_pubchem_assay_subgraph,
         Cons.WIKIPATHWAYS_MOLECULAR_COL: add_wikipathways_molecular_subgraph,
         Cons.ENSEMBL_HOMOLOG_COL: add_ensembl_homolog_subgraph,
->>>>>>> ff56b423
     }
 
     for _i, row in tqdm(combined_df.iterrows(), total=combined_df.shape[0], desc="Building graph"):
@@ -1591,7 +1476,6 @@
     return g
 
 
-<<<<<<< HEAD
 def save_graph(
     combined_df: pd.DataFrame,
     combined_metadata: Dict[Any, Any],
@@ -1632,7 +1516,7 @@
     nx.write_gml(g, graph_path_gml)
 
     return g
-=======
+
 def _built_compound_based_graph(
     g: nx.MultiDiGraph,
     combined_df: pd.DataFrame,
@@ -1700,5 +1584,4 @@
             g, combined_df, disease_compound, pathway_compound, homolog_df_list
         )
     else:
-        raise ValueError(f"Unsupported target type: {main_target_type}")
->>>>>>> ff56b423
+        raise ValueError(f"Unsupported target type: {main_target_type}")