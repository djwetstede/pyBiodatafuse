# coding: utf-8

"""Python module to construct a NetworkX graph from the annotated data frame."""

import json
import logging
import pickle
from collections import defaultdict
from logging import Logger
from typing import Any, Dict

import networkx as nx
import numpy as np
import pandas as pd
from tqdm import tqdm

import pyBiodatafuse.constants as Cons

logger = Logger(__name__)
logger.setLevel(logging.INFO)


def load_dataframe_from_pickle(pickle_path: str) -> pd.DataFrame:
    """Load a previously annotated DataFrame from a pickle file.

    :param pickle_path: the path to a previously obtained annotation DataFrame dumped as a pickle file.
    :returns: a Pandas DataFrame.
    """
    with open(pickle_path, "rb") as rin:
        df = pickle.load(rin)

    return df


def merge_node(g, node_label, node_attrs):
    """Merge the attr_dict of a newly added node to the graph on duplication, otherwise, add the new node.

    :param g: the graph to which the node will be added.
    :param node_label: node label.
    :param node_attrs: dictionary of node attributes.
    """
    if node_label not in g.nodes():
        g.add_node(node_label, attr_dict=node_attrs)
    else:
        if "attr_dict" in g.nodes[node_label]:
            for k, v in node_attrs.items():
                if k in g.nodes[node_label]["attr_dict"]:
                    if g.nodes[node_label]["attr_dict"][k] is not None:
                        if isinstance(v, str):
                            v_list = g.nodes[node_label]["attr_dict"][k].split("|")
                            v_list.append(v)
                            g.nodes[node_label]["attr_dict"][k] = "|".join(list(set(v_list)))
                    else:
                        g.nodes[node_label]["attr_dict"][k] = v
                else:
                    g.nodes[node_label]["attr_dict"][k] = v
        else:
            g.add_node(node_label, attr_dict=node_attrs)


"""Adding node and edges from annotators"""


def add_gene_bgee_subgraph(g, gene_node_label, annot_list):
    """Construct part of the graph by linking the gene to a list of anatomical entities.

    :param g: the input graph to extend with new nodes and edges.
    :param gene_node_label: the gene node to be linked to annotation entities.
    :param annot_list: list of anatomical entities from Bgee with gene expression levels.
    :returns: a NetworkX MultiDiGraph
    """
    logger.debug("Adding Bgee nodes and edges")
    for annot in annot_list:
        if pd.isna(annot[Cons.ANATOMICAL_NAME]):
            continue

        annot_node_label = annot[Cons.BGEE_ANATOMICAL_NODE_MAIN_LABEL].replace(":", "_")
        entity_attrs = Cons.BGEE_ANATOMICAL_NODE_ATTRS.copy()
        entity_attrs.update(
            {
                Cons.NAME: annot[Cons.ANATOMICAL_NAME],
                Cons.ID: annot[Cons.ANATOMICAL_ID],
                Cons.DATASOURCE: Cons.BGEE,
                Cons.UBERON: annot[Cons.ANATOMICAL_ID].split(":")[1],
            }
        )

        g.add_node(annot_node_label, attr_dict=entity_attrs)

        edge_attrs = Cons.BGEE_EDGE_ATTRS.copy()
        fields = {
            Cons.CONFIDENCE_ID,
            Cons.CONFIDENCE_LEVEL_NAME,
            Cons.EXPRESSION_LEVEL,
            Cons.DEVELOPMENTAL_ID,
            Cons.DEVELOPMENTAL_STAGE_NAME,
        }

        for field in fields:
            if pd.notna(annot[field]):
                edge_attrs[field] = annot[field]

        edge_hash = hash(frozenset(edge_attrs.items()))
        edge_attrs[Cons.EDGE_HASH] = edge_hash
        edge_data = g.get_edge_data(gene_node_label, annot_node_label)
        edge_data = {} if edge_data is None else edge_data
        node_exists = [
            x for x, y in edge_data.items() if y["attr_dict"][Cons.EDGE_HASH] == edge_hash
        ]

        if len(node_exists) == 0:
            g.add_edge(
                gene_node_label,
                annot_node_label,
                label=Cons.BGEE_GENE_ANATOMICAL_EDGE_LABEL,
                attr_dict=edge_attrs,
            )

    return g


def add_disgenet_gene_disease_subgraph(g, gene_node_label, annot_list):
    """Construct part of the graph by linking the gene to diseases.

    :param g: the input graph to extend with new nodes and edges.
    :param gene_node_label: the gene node to be linked to diseases.
    :param annot_list: list of diseases from DisGeNET.
    :returns: a NetworkX MultiDiGraph
    """
    logger.debug("Adding DisGeNET nodes and edges")
    for annot in annot_list:
        if pd.isna(annot[Cons.DISEASE_NAME]):
            continue

        annot_node_label = annot[Cons.DISEASE_NODE_MAIN_LABEL]
        annot_node_attrs = Cons.DISGENET_DISEASE_NODE_ATTRS.copy()
        annot_node_attrs.update(
            {
                Cons.NAME: annot[Cons.DISEASE_NAME],
                Cons.ID: annot[Cons.UMLS],
                Cons.DATASOURCE: Cons.DISGENET,
            }
        )

        other_ids = {
            Cons.HPO: annot[Cons.HPO],
            Cons.NCI: annot[Cons.NCI],
            Cons.OMIM: annot[Cons.OMIM],
            Cons.MONDO: annot[Cons.MONDO],
            Cons.ORDO: annot[Cons.ORDO],
            Cons.EFO: annot[Cons.EFO],
            Cons.DO: annot[Cons.DO],
            Cons.MESH: annot[Cons.MESH],
            Cons.UMLS: annot[Cons.UMLS],
            Cons.DISEASE_TYPE: annot[Cons.DISEASE_TYPE],
        }

        for key, value in other_ids.items():
            if pd.notna(value):
                annot_node_attrs[key] = value

        g.add_node(annot_node_label, attr_dict=annot_node_attrs)

        edge_attrs = Cons.DISGENET_EDGE_ATTRS.copy()
        edge_attrs[Cons.DISGENET_SCORE] = annot[Cons.DISGENET_SCORE]

        if pd.notna(annot[Cons.DISGENET_EI]):
            edge_attrs[Cons.DISGENET_EI] = annot[Cons.DISGENET_EI]
        if pd.notna(annot[Cons.DISGENET_EL]):
            edge_attrs[Cons.DISGENET_EL] = annot[Cons.DISGENET_EL]

        edge_hash = hash(frozenset(edge_attrs.items()))
        edge_attrs[Cons.EDGE_HASH] = edge_hash  # type: ignore
        edge_data = g.get_edge_data(gene_node_label, annot_node_label)
        edge_data = {} if edge_data is None else edge_data
        node_exists = [
            x for x, y in edge_data.items() if y["attr_dict"][Cons.EDGE_HASH] == edge_hash
        ]

        if len(node_exists) == 0:
            g.add_edge(
                gene_node_label,
                annot_node_label,
                label=Cons.GENE_DISEASE_EDGE_LABEL,
                attr_dict=edge_attrs,
            )

    return g


def add_intact_interactions_subgraph(g, gene_node_label, annot_list):
    """Construct part of the graph by linking the gene interactions via IntAct, including all interaction attributes.

    :param g: the input graph to extend with new nodes and edges.
    :param gene_node_label: the gene node to be linked to compounds or proteins.
    :param annot_list: list of interactions from IntAct.
    :returns: a NetworkX MultiDiGraph
    """
    logger.debug("Adding IntAct nodes and edges")
    if not hasattr(add_intact_interactions_subgraph, "seen_interaction_ids"):
        add_intact_interactions_subgraph.seen_interaction_ids = set()

    seen_interaction_ids = add_intact_interactions_subgraph.seen_interaction_ids
    edges_seen = {}

    for interaction in annot_list:
        interaction_id = interaction[Cons.INTACT_INTERACTION_ID]
        if not interaction_id or interaction_id in seen_interaction_ids:
            continue

        seen_interaction_ids.add(interaction_id)

        try:
            id_a = interaction[Cons.INTACT_ID_A]
            id_b = interaction[Cons.INTACT_ID_B]
        except KeyError:
            continue

        is_a_chebi = isinstance(id_a, str) and id_a.startswith("CHEBI:")
        is_b_chebi = isinstance(id_b, str) and id_b.startswith("CHEBI:")

        if is_a_chebi:
            partner_node_label = id_a
            partner_name = interaction[Cons.INTACT_INTERACTOR_A_NAME]
            partner_species = interaction[Cons.INTACT_INTERACTOR_A_SPECIES]
            molecule = interaction[Cons.INTACT_MOLECULE_A]
            is_compound = True
        elif is_b_chebi:
            partner_node_label = id_b
            partner_name = interaction[Cons.INTACT_INTERACTOR_B_NAME]
            partner_species = interaction[Cons.INTACT_INTERACTOR_B_SPECIES]
            molecule = interaction[Cons.INTACT_MOLECULE_B]
            is_compound = True
        else:
            partner_node_label = interaction[Cons.INTACT_PPI_EDGE_MAIN_LABEL]
            is_compound = False

        if not partner_node_label or pd.isna(partner_node_label):
            continue

        edge_key = (gene_node_label, partner_node_label)
        if edge_key in edges_seen:
            existing = edges_seen[edge_key]
            method = interaction[Cons.INTACT_DETECTION_METHOD]
            if method:
                if isinstance(existing[Cons.INTACT_DETECTION_METHOD], list):
                    existing[Cons.INTACT_DETECTION_METHOD].append(method)
                else:
                    existing[Cons.INTACT_DETECTION_METHOD] = [
                        existing[Cons.INTACT_DETECTION_METHOD],
                        method,
                    ]
            continue

        if is_compound:
            annot_node_attrs = Cons.INTACT_COMPOUND_NODE_ATTRS.copy()
            annot_node_attrs[Cons.ID] = partner_node_label
            annot_node_attrs[Cons.NAME] = partner_name
            annot_node_attrs[Cons.SPECIES] = partner_species
            annot_node_attrs[Cons.MOLECULE] = molecule
            merge_node(g, partner_node_label, annot_node_attrs)

        edge_attrs = Cons.INTACT_PPI_EDGE_ATTRS.copy()

        for key, value in interaction.items():
            if value is None or (isinstance(value, str) and not value.strip()):
                continue
            edge_attrs[key] = ",".join(map(str, value)) if isinstance(value, list) else value

        edge_attrs[Cons.EDGE_HASH] = hash(frozenset(edge_attrs.items()))

        edges_seen[edge_key] = edge_attrs

    for (source, target), edge_attrs in edges_seen.items():
        g.add_edge(
            source,
            target,
            label=edge_attrs[Cons.LABEL],
            attr_dict=edge_attrs,
        )

    return g


# TODO: test this function
def add_intact_compound_interactions_subgraph(g, compound_node_label, annot_list):
    """Construct part of the graph by linking the compound interactions via IntAct, including all interaction attributes.

    :param g: the input graph to extend with new nodes and edges.
    :param compound_node_label: the compound node label (used as source node), expected as a ChEBI ID (e.g., '15361').
    :param annot_list: list of interaction dicts from IntAct.
    :returns: a NetworkX MultiDiGraph
    """
    logger.debug("Adding IntAct compound nodes and edges")
    if not hasattr(add_intact_compound_interactions_subgraph, "seen_interaction_ids"):
        add_intact_compound_interactions_subgraph.seen_interaction_ids = set()

    seen_interaction_ids = add_intact_compound_interactions_subgraph.seen_interaction_ids
    edges_seen = {}

    compound_full_id = f"CHEBI:{compound_node_label.strip()}"

    for interaction in annot_list:
        interaction_id = interaction[Cons.INTACT_BINARY_INTERACTION_ID]
        if not interaction_id or interaction_id in seen_interaction_ids:
            continue
        seen_interaction_ids.add(interaction_id)

        id_a = interaction[Cons.INTACT_ID_A].strip()
        id_b = interaction[Cons.INTACT_ID_B].strip()

        if compound_full_id == id_a:
            partner_id = id_b
            partner_name = interaction[Cons.INTACT_INTERACTOR_B_NAME]
            partner_species = interaction[Cons.INTACT_INTERACTOR_B_SPECIES]
            partner_molecule = interaction[Cons.INTACT_MOLECULE_B]
        elif compound_full_id == id_b:
            partner_id = id_a
            partner_name = interaction[Cons.INTACT_INTERACTOR_A_NAME]
            partner_species = interaction[Cons.INTACT_INTERACTOR_A_SPECIES]
            partner_molecule = interaction[Cons.INTACT_MOLECULE_A]
        else:
            continue

        if not partner_id or pd.isna(partner_id):
            continue

        edge_key = (compound_node_label, partner_id)
        if edge_key in edges_seen:
            existing_methods = edges_seen[edge_key].get("detection_method", "")
            new_method = interaction.get("detection_method", "")
            if new_method and new_method not in existing_methods:
                existing_methods += f",{new_method}"
                edges_seen[edge_key]["detection_method"] = existing_methods
            continue

        node_label_type = (
            Cons.COMPOUND_NODE_LABELS if partner_id.startswith("CHEBI:") else Cons.GENE_NODE_LABELS
        )

        partner_node_attrs = {
            "id": partner_id,
            "label": partner_name,
            "species": partner_species,
            "molecule": partner_molecule,
            "labels": node_label_type,
        }
        merge_node(g, partner_id, partner_node_attrs)

        edge_attrs = {
            key: ",".join(map(str, value)) if isinstance(value, list) else value
            for key, value in interaction.items()
            if value is not None and not (isinstance(value, str) and not value.strip())
        }
        edge_attrs["detection_method"] = interaction.get("detection_method", "")
        edge_attrs["interaction_type"] = interaction.get("type", "compound-ppi")
        edge_attrs["edge_hash"] = hash(frozenset(edge_attrs.items()))

        edges_seen[edge_key] = edge_attrs

    for (source, target), edge_attrs in edges_seen.items():
        g.add_edge(
            source,
            target,
            label=edge_attrs.get("interaction_type", "compound-ppi"),
            attr_dict=edge_attrs,
        )

    return g


def add_literature_gene_disease_subgraph(g, gene_node_label, annot_list):
    """Construct part of the graph by linking the gene to diseases form literature.

    :param g: the input graph to extend with new nodes and edges.
    :param gene_node_label: the gene node to be linked to diseases.
    :param annot_list: list of diseases from DisGeNET.
    :returns: a NetworkX MultiDiGraph
    """
    logger.debug("Adding literature disease nodes and edges")
    for annot in annot_list:
        if pd.isna(annot["disease_name"]):
            continue
        annot_node_label = annot[Cons.LITERATURE_NODE_MAIN_LABEL]
        annot_node_attrs = Cons.LITERATURE_DISEASE_NODE_ATTRS.copy()
        annot_node_attrs.update(
            {"datasource": annot["source"], "name": annot["disease_name"], "id": annot[Cons.UMLS]}
        )

        other_ids = {
            Cons.UMLS: annot[Cons.UMLS],
            Cons.MONDO: annot[Cons.MONDO],
        }

        for key, value in other_ids.items():
            if pd.notna(value):
                annot_node_attrs[key] = value

        g.add_node(annot_node_label, attr_dict=annot_node_attrs)

        edge_attrs = Cons.LITERATURE_DISEASE_EDGE_ATTRS.copy()
        edge_attrs["datasource"] = annot["source"]

        edge_hash = hash(frozenset(edge_attrs.items()))
        edge_attrs["edge_hash"] = edge_hash
        edge_data = g.get_edge_data(gene_node_label, annot_node_label)
        edge_data = {} if edge_data is None else edge_data
        node_exists = [x for x, y in edge_data.items() if y["attr_dict"]["edge_hash"] == edge_hash]

        if len(node_exists) == 0:
            g.add_edge(
                gene_node_label,
                annot_node_label,
                label=Cons.GENE_DISEASE_EDGE_LABEL,
                attr_dict=edge_attrs,
            )

    return g


def add_minerva_gene_pathway_subgraph(g, gene_node_label, annot_list):
    """Construct part of the graph by linking the gene to MINERVA pathways.

    :param g: the input graph to extend with new nodes and edges.
    :param gene_node_label: the gene node to be linked to MINERVA pathways.
    :param annot_list: list of MINERVA pathways from MINERVA.
    :returns: a NetworkX MultiDiGraph
    """
    logger.debug("Adding MINERVA nodes and edges")
    for annot in annot_list:
        if pd.isna(annot[Cons.PATHWAY_LABEL]):
            continue

        annot_node_label = annot[Cons.MINERVA_PATHWAY_NODE_MAIN_LABEL]
        annot_node_attrs = Cons.MINERVA_PATHWAY_NODE_ATTRS.copy()
        annot_node_attrs.update(
            {
                Cons.DATASOURCE: Cons.MINERVA,
                Cons.NAME: annot[Cons.PATHWAY_LABEL],
                Cons.ID: annot[Cons.PATHWAY_ID],
                Cons.GENE_COUNTS: annot[Cons.PATHWAY_GENE_COUNTS],
            }
        )

        g.add_node(annot_node_label, attr_dict=annot_node_attrs)

        edge_attrs = Cons.GENE_PATHWAY_EDGE_ATTRS.copy()
        edge_attrs[Cons.DATASOURCE] = Cons.MINERVA

        edge_hash = hash(frozenset(edge_attrs.items()))
        edge_attrs[Cons.EDGE_HASH] = edge_hash
        edge_data = g.get_edge_data(gene_node_label, annot_node_label)
        edge_data = {} if edge_data is None else edge_data
        node_exists = [
            x for x, y in edge_data.items() if y["attr_dict"][Cons.EDGE_HASH] == edge_hash
        ]

        if len(node_exists) == 0:
            g.add_edge(
                gene_node_label,
                annot_node_label,
                label=Cons.GENE_PATHWAY_EDGE_LABEL,
                attr_dict=edge_attrs,
            )

    return g


def add_wikipathways_gene_pathway_subgraph(g, gene_node_label, annot_list):
    """Construct part of the graph by linking the gene to pathways from WikiPathways.

    :param g: the input graph to extend with new nodes and edges.
    :param gene_node_label: the gene node to be linked to pathways from WikiPathways.
    :param annot_list: list of pathways from WikiPathways.
    :returns: a NetworkX MultiDiGraph
    """
    logger.debug("Adding WikiPathways pathway nodes and edges")
    for annot in annot_list:
        if pd.isna(annot[Cons.WIKIPATHWAYS_NODE_MAIN_LABEL]):
            continue

        annot_node_label = annot[Cons.WIKIPATHWAYS_NODE_MAIN_LABEL]
        annot_node_attrs = Cons.WIKIPATHWAYS_NODE_ATTRS.copy()
        annot_node_attrs.update(
            {
                Cons.DATASOURCE: Cons.WIKIPATHWAYS,
                Cons.NAME: annot[Cons.PATHWAY_LABEL],
                Cons.ID: annot[Cons.PATHWAY_ID],
                Cons.GENE_COUNTS: annot[Cons.PATHWAY_GENE_COUNTS],
            }
        )

        g.add_node(annot_node_label, attr_dict=annot_node_attrs)

        edge_attrs = Cons.GENE_PATHWAY_EDGE_ATTRS.copy()
        edge_attrs[Cons.DATASOURCE] = Cons.WIKIPATHWAYS

        edge_hash = hash(frozenset(edge_attrs.items()))
        edge_attrs[Cons.EDGE_HASH] = edge_hash
        edge_data = g.get_edge_data(gene_node_label, annot_node_label)
        edge_data = {} if edge_data is None else edge_data
        node_exists = [
            x for x, y in edge_data.items() if y["attr_dict"][Cons.EDGE_HASH] == edge_hash
        ]

        if len(node_exists) == 0:
            g.add_edge(
                gene_node_label,
                annot_node_label,
                label=Cons.GENE_PATHWAY_EDGE_LABEL,
                attr_dict=edge_attrs,
            )

    return g


def add_kegg_gene_pathway_subgraph(g, gene_node_label, annot_list):
    """Construct part of the graph by linking the gene to pathways from KEGG.

    :param g: the input graph to extend with new nodes and edges.
    :param gene_node_label: the gene node to be linked to pathways from KEGG.
    :param annot_list: list of pathways from KEGG.
    :returns: a NetworkX MultiDiGraph
    """
    logger.debug("Adding KEGG nodes and edges")
    for annot in annot_list:
        if pd.isna(annot[Cons.PATHWAY_LABEL]):
            continue

        annot_node_label = annot[Cons.KEGG_PATHWAY_NODE_MAIN_LABEL]
        annot_node_attrs = Cons.KEGG_PATHWAY_NODE_ATTRS.copy()
        annot_node_attrs.update(
            {
                Cons.DATASOURCE: Cons.KEGG,
                Cons.NAME: annot[Cons.PATHWAY_LABEL],
                Cons.ID: annot[Cons.PATHWAY_ID],
                Cons.GENE_COUNTS: annot[Cons.PATHWAY_GENE_COUNTS],
            }
        )

        # g.add_node(annot_node_label, attr_dict=annot_node_attrs)
        merge_node(g, annot_node_label, annot_node_attrs)

        edge_attrs = Cons.GENE_PATHWAY_EDGE_ATTRS.copy()
        edge_attrs[Cons.DATASOURCE] = Cons.KEGG

        edge_hash = hash(frozenset(edge_attrs.items()))
        edge_attrs[Cons.EDGE_HASH] = edge_hash
        edge_data = g.get_edge_data(gene_node_label, annot_node_label)
        edge_data = {} if edge_data is None else edge_data
        node_exists = [
            x for x, y in edge_data.items() if y["attr_dict"][Cons.EDGE_HASH] == edge_hash
        ]

        if len(node_exists) == 0:
            g.add_edge(
                gene_node_label,
                annot_node_label,
                label=Cons.GENE_PATHWAY_EDGE_LABEL,
                attr_dict=edge_attrs,
            )

    return g


def add_kegg_compounds_subgraph(g, pathway_node_label, compounds_list, combined_df):
    """Construct part of the graph by linking the KEGG compound to its respective pathway.

    :param g: the input graph to extend with new nodes and edges.
    :param pathway_node_label: the pathway node to be linked to compound nodes.
    :param compounds_list: list of compounds from KEGG.
    :param combined_df: the combined dataframe.
    :returns: a NetworkX MultiDiGraph
    """
    logger.debug("Adding KEGG compound nodes and edges")
    for compound in compounds_list:
        if pd.isna(compound[Cons.KEGG_COMPOUND_NAME]):
            continue

        annot_node_label = compound[Cons.KEGG_IDENTIFIER]
        annot_node_attrs = Cons.KEGG_COMPOUND_NODE_ATTRS.copy()
        annot_node_attrs.update(
            {
                Cons.ID: compound[Cons.KEGG_IDENTIFIER],
                Cons.LABEL: compound[Cons.KEGG_COMPOUND_NAME],
            }
        )

        merge_node(g, annot_node_label, annot_node_attrs)

        for _, path_row in combined_df.iterrows():
            pathways = path_row.get(Cons.PATHWAYS, [])
            if isinstance(pathways, list) and pathways:
                for pathway in pathways:
                    if pathway_node_label != pathway.get(Cons.PATHWAYS, ""):
                        continue

                    if Cons.PATHWAY_COMPOUNDS in pathway:
                        pathway_compounds = [
                            comp[Cons.KEGG_IDENTIFIER] for comp in pathway[Cons.PATHWAY_COMPOUNDS]
                        ]
                        if compound[Cons.KEGG_IDENTIFIER] in pathway_compounds:
                            edge_attrs = Cons.KEGG_COMPOUND_EDGE_ATTRS.copy()
                            edge_hash = hash(frozenset(edge_attrs.items()))
                            edge_attrs[Cons.EDGE_HASH] = edge_hash
                            edge_data = g.get_edge_data(pathway_node_label, annot_node_label)
                            edge_data = {} if edge_data is None else edge_data
                            node_exists = [
                                x
                                for x, y in edge_data.items()
                                if "attr_dict" in y
                                and y["attr_dict"].get(Cons.EDGE_HASH) == edge_hash
                            ]

            for pathway in pathways:
                if pathway_node_label != pathway.get(Cons.PATHWAYS):
                    continue

                if Cons.PATHWAY_COMPOUNDS not in pathway:
                    continue

                pathway_compounds = [
                    comp[Cons.KEGG_IDENTIFIER] for comp in pathway[Cons.PATHWAY_COMPOUNDS]
                ]
                if compound[Cons.KEGG_IDENTIFIER] not in pathway_compounds:
                    continue

                edge_attrs = Cons.KEGG_COMPOUND_EDGE_ATTRS.copy()
                edge_hash = hash(frozenset(edge_attrs.items()))
                edge_attrs[Cons.EDGE_HASH] = edge_hash  # type: ignore
                edge_data = g.get_edge_data(pathway_node_label, annot_node_label)
                edge_data = {} if edge_data is None else edge_data
                node_exists = [
                    x
                    for x, y in edge_data.items()
                    if "attr_dict" in y and y["attr_dict"].get(Cons.EDGE_HASH) == edge_hash
                ]

                if len(node_exists) == 0:
                    g.add_edge(
                        pathway_node_label,
                        annot_node_label,
                        label=Cons.KEGG_COMPOUND_EDGE_LABEL,
                        attr_dict=edge_attrs,
                    )

    return g


# TODO: Fix this function - Delano
def process_kegg_pathway_compound(g, kegg_pathway_compound, combined_df):
    """Process pathway-compound relationships from KEGG and add them to the graph.

    :param g: the input graph to extend with pathway-compound relationships.
    :param kegg_pathway_compound: DataFrame containing pathway-compound relationships.
    :param combined_df: DataFrame containing KEGG pathway data.
    """
    logger.debug("Processing KEGG pathway-compound relationships")
    for _, row in kegg_pathway_compound.iterrows():
        compound_info = row[Cons.KEGG_PATHWAY_COL]

        if isinstance(compound_info, dict):
            compounds_list = [compound_info]
        elif isinstance(compound_info, list):
            compounds_list = compound_info
        else:
            compounds_list = []

        for compound in compounds_list:
            print(compound)
            compound_id = compound[Cons.KEGG_IDENTIFIER]

            for _, pathway_row in combined_df.iterrows():
                pathway_data = pathway_row[Cons.PATHWAY_COMPOUNDS]

                if not isinstance(pathway_data, list):
                    continue

                for pathway in pathway_data:
                    pathway_id = pathway.get(Cons.PATHWAY_ID)
                    pathway_compounds = pathway.get(Cons.PATHWAY_COMPOUNDS, [])

                    if any(c.get(Cons.KEGG_IDENTIFIER) == compound_id for c in pathway_compounds):
                        add_kegg_compounds_subgraph(g, pathway_id, compounds_list, combined_df)


def add_opentargets_gene_reactome_pathway_subgraph(g, gene_node_label, annot_list):
    """Construct part of the graph by linking the gene to Reactome pathways.

    :param g: the input graph to extend with new nodes and edges.
    :param gene_node_label: the gene node to be linked to Reactome pathways.
    :param annot_list: list of Reactome pathways from OpenTargets.
    :returns: a NetworkX MultiDiGraph
    """
    logger.debug("Adding OpenTargets Reactome nodes and edges")
    for annot in annot_list:
        if pd.isna(annot[Cons.PATHWAY_ID]):
            continue

        annot_node_label = annot[Cons.OPENTARGETS_REACTOME_NODE_MAIN_LABEL]
        annot_node_attrs = Cons.OPENTARGETS_REACTOME_NODE_ATTRS.copy()
        annot_node_attrs.update(
            {
                Cons.DATASOURCE: Cons.OPENTARGETS,
                Cons.NAME: annot[Cons.PATHWAY_LABEL],
                Cons.ID: annot[Cons.PATHWAY_ID],
            }
        )

        g.add_node(annot_node_label, attr_dict=annot_node_attrs)

        edge_attrs = Cons.OPENTARGETS_GENE_REACTOME_EDGE_ATTRS.copy()

        edge_hash = hash(frozenset(edge_attrs.items()))
        edge_attrs[Cons.EDGE_HASH] = edge_hash
        edge_data = g.get_edge_data(gene_node_label, annot_node_label)
        edge_data = {} if edge_data is None else edge_data
        node_exists = [
            x for x, y in edge_data.items() if y["attr_dict"][Cons.EDGE_HASH] == edge_hash
        ]

        if len(node_exists) == 0:
            g.add_edge(
                gene_node_label,
                annot_node_label,
                label=Cons.GENE_PATHWAY_EDGE_LABEL,
                attr_dict=edge_attrs,
            )

    return g


def add_opentargets_gene_go_subgraph(g, gene_node_label, annot_list):
    """Construct part of the graph by linking the gene to gene ontologies.

    :param g: the input graph to extend with new nodes and edges.
    :param gene_node_label: the gene node to be linked to gene ontologies.
    :param annot_list: list of gene ontologies from OpenTargets.
    :returns: a NetworkX MultiDiGraph
    :raises ValueError: if the GO type is invalid.
    """
    logger.debug("Adding OpenTargets GO nodes and edges")
    for annot in annot_list:
        if pd.isna(annot[Cons.OPENTARGETS_GO_ID]):
            continue

        annot_node_label = annot[Cons.OPENTARGETS_GO_NODE_MAIN_LABEL]
        annot_node_attrs = Cons.OPENTARGETS_GO_NODE_ATTRS.copy()
        annot_node_attrs.update(
            {
                Cons.NAME: annot[Cons.OPENTARGETS_GO_NAME],
                Cons.ID: annot[Cons.OPENTARGETS_GO_ID],
                Cons.DATASOURCE: Cons.OPENTARGETS,
            }
        )

        if annot[Cons.OPENTARGETS_GO_TYPE] == "P":
            annot_node_attrs[Cons.LABEL] = Cons.GO_BP_NODE_LABEL
        elif annot[Cons.OPENTARGETS_GO_TYPE] == "F":
            annot_node_attrs[Cons.LABEL] = Cons.GO_MF_NODE_LABEL
        elif annot[Cons.OPENTARGETS_GO_TYPE] == "C":
            annot_node_attrs[Cons.LABEL] = Cons.GO_CC_NODE_LABEL
        else:
            raise ValueError(f"Invalid GO type: {annot[Cons.OPENTARGETS_GO_TYPE]}")

        g.add_node(annot_node_label, attr_dict=annot_node_attrs)

        edge_attrs = Cons.OPENTARGETS_GENE_GO_EDGE_ATTRS.copy()

        edge_hash = hash(frozenset(edge_attrs.items()))
        edge_attrs[Cons.EDGE_HASH] = edge_hash
        edge_data = g.get_edge_data(gene_node_label, annot_node_label)
        edge_data = {} if edge_data is None else edge_data
        node_exists = [
            x for x, y in edge_data.items() if y["attr_dict"][Cons.EDGE_HASH] == edge_hash
        ]

        if len(node_exists) == 0:
            g.add_edge(
                gene_node_label,
                annot_node_label,
                label=Cons.GENE_PATHWAY_EDGE_LABEL,
                attr_dict=edge_attrs,
            )

    return g


def add_opentargets_compound_side_effect_subgraph(g, compound_node_label, side_effects_list):
    """Construct part of the graph by linking the compound to side effects.

    :param g: the input graph to extend with new nodes and edges.
    :param compound_node_label: the compound node to be linked to side effect nodes.
    :param side_effects_list: list of side effects from OpenTargets.
    :returns: a NetworkX MultiDiGraph
    """
    logger.debug("Adding OpenTargets side effect nodes and edges")
    if not isinstance(side_effects_list, list):
        return g

    id_counter = 100
    nodes_list = g.nodes()

    for effect in side_effects_list:
        if pd.isna(effect[Cons.COMPOUND_SIDE_EFFECT_NODE_LABEL]):
            continue

        effect_node_label = effect[Cons.COMPOUND_SIDE_EFFECT_NODE_LABEL]

        # Adding a BDF id if the side effect node is not in the graph
        if effect_node_label not in nodes_list:
            effect_node_idx = f"{Cons.BIODATAFUSE}:{id_counter}"
            id_counter += 1

            # Add the side effect node to the graph
            effect_node_attrs = Cons.COMPOUND_SIDE_EFFECT_NODE_ATTRS.copy()
            effect_node_attrs.update(
                {
                    Cons.NAME: effect_node_label,
                    Cons.DATASOURCE: Cons.OPENTARGETS,
                    Cons.ID: effect_node_idx,
                }
            )
            g.add_node(effect_node_label, attr_dict=effect_node_attrs)

        # Add the edge between the compound and the side effect node
        edge_attrs = Cons.COMPOUND_SIDE_EFFECT_EDGE_ATTRS.copy()
        edge_hash = hash(frozenset(edge_attrs.items()))
        edge_attrs[Cons.EDGE_HASH] = edge_hash
        edge_data = g.get_edge_data(compound_node_label, effect_node_label)
        edge_data = {} if edge_data is None else edge_data
        node_exists = [
            x
            for x, y in edge_data.items()
            if "attr_dict" in y and y["attr_dict"].get(Cons.EDGE_HASH) == edge_hash
        ]

        if len(node_exists) == 0:
            g.add_edge(
                compound_node_label,
                effect_node_label,
                label=Cons.COMPOUND_SIDE_EFFECT_EDGE_LABEL,
                attr_dict=edge_attrs,
            )

    return g


def add_opentargets_gene_compound_subgraph(g, gene_node_label, annot_list):
    """Construct part of the graph by linking the gene to a list of compounds.

    :param g: the input graph to extend with new nodes and edges.
    :param gene_node_label: the gene node to be linked to compounds.
    :param annot_list: list of compounds from OpenTargets.
    :returns: a NetworkX MultiDiGraph
    """
    logger.debug("Adding OpenTargets compound nodes and edges")
    for annot in annot_list:
        if pd.isna(annot[Cons.OPENTARGETS_COMPOUND_RELATION]):
            continue

        if not pd.isna(annot[Cons.COMPOUND_NODE_MAIN_LABEL]):
            annot_node_label = annot[Cons.COMPOUND_NODE_MAIN_LABEL]
        else:
            annot_node_label = annot[Cons.CHEMBL_ID]

        annot_node_attrs = Cons.OPENTARGETS_COMPOUND_NODE_ATTRS.copy()
        annot_node_attrs.update(
            {
                Cons.NAME: annot_node_label,
                Cons.ID: annot[Cons.CHEMBL_ID],
                Cons.DATASOURCE: Cons.OPENTARGETS,
            }
        )

        other_info = {
            Cons.DRUGBANK_ID,
            Cons.OPENTARGETS_COMPOUND_CID,
            Cons.OPENTARGETS_COMPOUND_CLINICAL_TRIAL_PHASE,
            Cons.OPENTARGETS_COMPOUND_IS_APPROVED,
            Cons.OPENTARGETS_ADVERSE_EFFECT_COUNT,
        }

        for key in other_info:
            if not pd.isna(annot[key]):
                annot_node_attrs[key] = annot[key]

        merge_node(g, annot_node_label, annot_node_attrs)

        edge_attrs = Cons.OPENTARGETS_GENE_COMPOUND_EDGE_ATTRS.copy()
        edge_hash = hash(frozenset(edge_attrs.items()))
        edge_attrs[Cons.EDGE_HASH] = edge_hash
        edge_data = g.get_edge_data(annot_node_label, gene_node_label)
        edge_data = {} if edge_data is None else edge_data
        node_exists = [
            x for x, y in edge_data.items() if y["attr_dict"][Cons.EDGE_HASH] == edge_hash
        ]

        if len(node_exists) == 0:
            g.add_edge(
                annot_node_label,
                gene_node_label,
                label=annot[Cons.OPENTARGETS_COMPOUND_RELATION],
                attr_dict=edge_attrs,
            )

        # Add side effects
        if annot[Cons.COMPOUND_SIDE_EFFECT_NODE_MAIN_LABEL]:
            add_opentargets_compound_side_effect_subgraph(
                g, annot_node_label, annot[Cons.COMPOUND_SIDE_EFFECT_NODE_MAIN_LABEL]
            )

    return g


def add_molmedb_gene_inhibitor_subgraph(g, gene_node_label, annot_list):
    """Construct part of the graph by linking the gene to its inhibitors.

    :param g: the input graph to extend with new nodes and edges.
    :param gene_node_label: the gene node to be linked to its inhibitors.
    :param annot_list: list of gene inhibitors from MolMeDB.
    :returns: a NetworkX MultiDiGraph
    """
    logger.debug("Adding MolMeDB gene inhibitor nodes and edges")
    for annot in annot_list:
        if pd.isna(annot[Cons.MOLMEDB_COMPOUND_NAME]):
            continue

        if not pd.isna(annot[Cons.COMPOUND_NODE_MAIN_LABEL]):
            annot_node_label = annot[Cons.COMPOUND_NODE_MAIN_LABEL]
            annot_id = annot[Cons.COMPOUND_NODE_MAIN_LABEL]
        else:
            annot_node_label = annot[Cons.MOLMEDB_ID]
            annot_id = annot[Cons.MOLMEDB_ID]

        annot_node_attrs = Cons.MOLMEDB_COMPOUND_NODE_ATTRS.copy()
        annot_node_attrs.update(
            {
                Cons.NAME: annot[Cons.MOLMEDB_COMPOUND_NAME],
                Cons.ID: annot_id,
                Cons.MOLMEDB_ID: annot[Cons.MOLMEDB_ID],
                Cons.MOLMEDB_INCHIKEY: annot[Cons.MOLMEDB_INCHIKEY],
                Cons.MOLMEDB_SMILES: annot[Cons.MOLMEDB_SMILES],
                Cons.SOURCE_PMID: annot[Cons.SOURCE_PMID],
                Cons.DATASOURCE: Cons.MOLMEDB,
            }
        )

        merge_node(g, annot_node_label, annot_node_attrs)

        edge_attrs = Cons.MOLMEDB_PROTEIN_COMPOUND_EDGE_ATTRS.copy()

        edge_hash = hash(frozenset(edge_attrs.items()))
        edge_attrs[Cons.EDGE_HASH] = edge_hash
        edge_data = g.get_edge_data(gene_node_label, annot_node_label)
        edge_data = {} if edge_data is None else edge_data
        node_exists = [
            x for x, y in edge_data.items() if y["attr_dict"][Cons.EDGE_HASH] == edge_hash
        ]

        if len(node_exists) == 0:
            g.add_edge(
                annot_node_label,
                gene_node_label,
                label=Cons.MOLMEDB_PROTEIN_COMPOUND_EDGE_LABEL,
                attr_dict=edge_attrs,
            )

    return g


# TODO: Fix this function, looks like it adds compounds nodes instead of transporter nodes
def add_molmedb_compound_gene_subgraph(g, compound_node_label, annot_list):
    """Construct part of the graph by linking the compound to inhibited genes.

    :param g: the input graph to extend with new nodes and edges.
    :param compound_node_label: the compound node to be linked to its inhibitors.
    :param annot_list: list of gene inhibitors from MolMeDB.
    :returns: a NetworkX MultiDiGraph
    """
    logger.debug("Adding MolMeDB compound gene nodes and edges")
    for annot in annot_list:
        if pd.isna(annot[Cons.MOLMEDB_COMPOUND_NAME]):
            continue

        if not pd.isna(annot[Cons.COMPOUND_NODE_MAIN_LABEL]):
            annot_node_label = annot[Cons.COMPOUND_NODE_MAIN_LABEL]
        else:
            annot_node_label = annot["molmedb_id"]

        annot_node_attrs = Cons.MOLMEDB_COMPOUND_NODE_ATTRS.copy()
        annot_node_attrs.update(
            {
                "name": annot["compound_name"],
                "id": annot["molmedb_id"],
                "datasource": Cons.MOLMEDB,
            }
        )

        if not pd.isna(annot[Cons.COMPOUND_NODE_MAIN_LABEL]):
            annot_node_attrs["id"] = annot[Cons.COMPOUND_NODE_MAIN_LABEL]
        else:
            annot_node_attrs["id"] = annot["molmedb_id"]

        other_info = {
            "inchikey": annot["inchikey"],
            "smiles": annot["smiles"],
            "compound_cid": annot["compound_cid"],
            "chebi_id": annot["chebi_id"],
            "drugbank_id": annot["drugbank_id"],
            "source_pmid": annot["source_pmid"],
            "uniprot_trembl_id": annot["uniprot_trembl_id"],
            # "pdb_ligand_id": annot["pdb_ligand_id"],
        }

        for key, value in other_info.items():
            if not pd.isna(value):
                annot_node_attrs[key] = value

        merge_node(g, annot_node_label, annot_node_attrs)

        edge_attrs = Cons.MOLMEDB_PROTEIN_COMPOUND_EDGE_ATTRS.copy()

        edge_hash = hash(frozenset(edge_attrs.items()))
        edge_attrs["edge_hash"] = edge_hash  # type: ignore
        edge_data = g.get_edge_data(compound_node_label, annot_node_label)
        edge_data = {} if edge_data is None else edge_data
        node_exists = [x for x, y in edge_data.items() if y["attr_dict"]["edge_hash"] == edge_hash]

        if len(node_exists) == 0:
            g.add_edge(
                annot_node_label,
                compound_node_label,
                label=Cons.MOLMEDB_PROTEIN_COMPOUND_EDGE_LABEL,
                attr_dict=edge_attrs,
            )

    return g


# TODO: test this function
def add_pubchem_assay_subgraph(g, gene_node_label, annot_list):
    """Construct part of the graph by linking the gene to a list of compounds tested on it.

    :param g: the input graph to extend with new nodes and edges.
    :param gene_node_label: the gene node to be linked to compound tested on it.
    :param annot_list: list of compounds tested on gene from PubChem.
    :returns: a NetworkX MultiDiGraph
    """
    logger.debug("Adding PubChem assay nodes and edges")
    for annot in annot_list:
        if pd.isna(annot["pubchem_assay_id"]):
            continue

        annot_node_label = annot[Cons.COMPOUND_NODE_MAIN_LABEL]
        annot_node_attrs = Cons.PUBCHEM_COMPOUND_NODE_ATTRS.copy()
        annot_node_attrs.update(
            {
                "name": annot["compound_name"],
                "id": annot["compound_cid"],
                "inchi": annot["inchi"],
                "datasource": Cons.PUBCHEM,
            }
        )
        if not pd.isna(annot["smiles"]):
            annot_node_attrs["smiles"] = annot["smiles"]

        # g.add_node(annot_node_label, attr_dict=annot_node_attrs)
        merge_node(g, annot_node_label, annot_node_attrs)

        edge_attrs = Cons.PUBCHEM_GENE_COMPOUND_EDGE_ATTRS.copy()
        edge_attrs["assay_type"] = annot["assay_type"]
        edge_attrs["pubchem_assay_id"] = annot["pubchem_assay_id"]
        edge_attrs["outcome"] = annot["outcome"]
        edge_attrs["label"] = annot["outcome"]

        edge_hash = hash(frozenset(edge_attrs.items()))
        edge_attrs["edge_hash"] = edge_hash
        edge_data = g.get_edge_data(gene_node_label, annot_node_label)
        edge_data = {} if edge_data is None else edge_data
        node_exists = [x for x, y in edge_data.items() if y["attr_dict"]["edge_hash"] == edge_hash]

        if len(node_exists) == 0:
            g.add_edge(
                annot_node_label,
                gene_node_label,
                label=annot["outcome"],
                attr_dict=edge_attrs,
            )

    return g


def add_stringdb_ppi_subgraph(g, gene_node_label, annot_list):
    """Construct part of the graph by linking the gene to genes.

    :param g: the input graph to extend with new nodes and edges.
    :param gene_node_label: the gene node to be linked to other genes entities.
    :param annot_list: list of protein-protein interactions from StringDb.
    :returns: a NetworkX MultiDiGraph
    """
    logger.debug("Adding StringDb PPI nodes and edges")
    for ppi in annot_list:
        edge_attrs = Cons.STRING_PPI_EDGE_ATTRS.copy()
        edge_attrs[Cons.STRING_PPI_SCORE] = ppi[Cons.STRING_PPI_SCORE]

        edge_hash = hash(frozenset(edge_attrs.items()))
        edge_attrs[Cons.EDGE_HASH] = edge_hash  # type: ignore
        edge_data = g.get_edge_data(gene_node_label, ppi[Cons.STRING_PPI_INTERACTS_WITH])

        edge_data = {} if edge_data is None else edge_data
        node_exists = [
            x for x, y in edge_data.items() if y["attr_dict"][Cons.EDGE_HASH] == edge_hash
        ]
        if len(node_exists) == 0 and not pd.isna(ppi[Cons.STRING_PPI_INTERACTS_WITH]):
            g.add_edge(
                gene_node_label,
                ppi[Cons.STRING_PPI_INTERACTS_WITH],
                label=Cons.STRING_PPI_EDGE_MAIN_LABEL,
                attr_dict=edge_attrs,
            )

            g.add_edge(
                ppi[Cons.STRING_PPI_INTERACTS_WITH],
                gene_node_label,
                label=Cons.STRING_PPI_EDGE_MAIN_LABEL,
                attr_dict=edge_attrs,
            )

    return g


def add_opentargets_disease_compound_subgraph(g, disease_node, annot_list):
    """Construct part of the graph by linking the disease to compounds.

    :param g: the input graph to extend with new nodes and edges.
    :param disease_node: the disease node to be linked to compounds.
    :param annot_list: list of compounds from OpenTargets.
    :returns: a NetworkX MultiDiGraph
    """
    logger.debug("Adding OpenTargets disease compound nodes and edges")
    for annot in annot_list:
        if pd.isna(annot[Cons.OPENTARGETS_COMPOUND_RELATION]):
            continue

        if pd.isna(annot[Cons.COMPOUND_NODE_MAIN_LABEL]):
            annot_node_label = annot[Cons.CHEMBL_ID]
        else:
            annot_node_label = annot[Cons.COMPOUND_NODE_MAIN_LABEL]

        # create compound node and merge with existing node if it exists
        annot_node_attrs = Cons.OPENTARGETS_COMPOUND_NODE_ATTRS.copy()
        annot_node_attrs.update(
            {
                Cons.NAME: annot_node_label,
                Cons.ID: annot[Cons.CHEMBL_ID],
                Cons.DATASOURCE: Cons.OPENTARGETS,
            }
        )

        other_info = {
            Cons.DRUGBANK_ID,
            Cons.OPENTARGETS_COMPOUND_CID,
            Cons.OPENTARGETS_COMPOUND_CLINICAL_TRIAL_PHASE,
            Cons.OPENTARGETS_COMPOUND_IS_APPROVED,
            Cons.OPENTARGETS_ADVERSE_EFFECT_COUNT,
        }

        for key in other_info:
            if not pd.isna(annot[key]):
                annot_node_attrs[key] = annot[key]

        merge_node(g, annot_node_label, annot_node_attrs)

        edge_attrs = Cons.OPENTARGETS_DISEASE_COMPOUND_EDGE_ATTRS.copy()
        edge_attrs[Cons.LABEL] = annot[Cons.OPENTARGETS_COMPOUND_RELATION]
        edge_hash = hash(frozenset(edge_attrs.items()))
        edge_attrs[Cons.EDGE_HASH] = edge_hash

        edge_data = g.get_edge_data(annot_node_label, disease_node)
        edge_data = {} if edge_data is None else edge_data
        node_exists = [
            x for x, y in edge_data.items() if y["attr_dict"][Cons.EDGE_HASH] == edge_hash
        ]

        if len(node_exists) == 0:
            g.add_edge(
                annot_node_label,
                disease_node,
                label=annot[Cons.OPENTARGETS_COMPOUND_RELATION],
                attr_dict=edge_attrs,
            )

        # Add side effects
        if annot[Cons.OPENTARGETS_ADVERSE_EFFECT]:
            add_opentargets_compound_side_effect_subgraph(
                g, annot_node_label, annot[Cons.OPENTARGETS_ADVERSE_EFFECT]
            )

    return g


def add_compoundwiki_subgraph(g, compound_node_label, annot_list):
    """
    Enrich an existing compound node in the graph with CompoundWiki annotations.

    :param g: the input NetworkX graph (MultiDiGraph).
    :param compound_node_label: the identifier (e.g., PubChem CID) of the compound node in the graph.
    :param annot_list: list of annotation dictionaries from CompoundWiki (one per compound).
    :return: the enriched NetworkX MultiDiGraph.
    """
    for annot in annot_list:
        target_cid = str(annot.get("target"))
        if not target_cid or target_cid != compound_node_label:
            continue

        annotations = annot.get("CompoundWiki_compounds", {})

        if g.has_node(compound_node_label):
            existing_attrs = g.nodes[compound_node_label].get("attr_dict", {})
            existing_attrs.update(annotations)
            existing_attrs["source"] = Cons.COMPOUNDWIKI
            g.nodes[compound_node_label]["attr_dict"] = existing_attrs
        else:
            node_attrs = Cons.COMPOUNDWIKI_NODE_ATTRS.copy()
            node_attrs.update(annotations)
            node_attrs["id"] = compound_node_label
            node_attrs["source"] = Cons.COMPOUNDWIKI
            g.merge_node(compound_node_label, attr_dict=node_attrs)

    return g


def add_wikipathways_molecular_subgraph(g, gene_node_label, annot_list):
    """Construct part of the graph by linking molecular entities from WP with MIMs.

    :param g: the input graph to extend with new nodes and edges.
    :param gene_node_label: the disease node to be linked to compounds.
    :param annot_list: result of querying WP for molecular interactions.
    :returns: a NetworkX MultiDiGraph
    """
    logger.debug("Adding WikiPathways molecular nodes and edges")
    for annot in annot_list:
        for target_key in [Cons.WIKIPATHWAYS_TARGET_GENE, Cons.WIKIPATHWAYS_TARGET_METABOLITE]:
            target = annot.get(target_key)
            target_node_label = None

            if target and target != gene_node_label:  # No interactions with self
                target_node_label = str(target)

            if target_node_label is None:
                continue

            interaction_type = annot.get(Cons.WIKIPATHWAYS_MIM_TYPE, "Interaction")
            edge_attrs = Cons.MOLECULAR_INTERACTION_EDGE_ATTRS.copy()
            edge_attrs[Cons.WIKIPATHWAYS_INTERACTION_TYPE] = interaction_type
            edge_attrs[Cons.WIKIPATHWAYS_RHEA_ID] = annot.get(Cons.WIKIPATHWAYS_RHEA_ID, "")
            edge_attrs[Cons.PATHWAY_ID] = annot.get(Cons.PATHWAY_ID, "")
            edge_attrs[Cons.EDGE_HASH] = hash(frozenset(edge_attrs.items()))  # type: ignore

            if not g.has_node(target_node_label):
                node_attrs = Cons.MOLECULAR_PATHWAY_NODE_ATTRS.copy()
                node_attrs.update(
                    {
                        Cons.PATHWAY_ID: annot.get(Cons.PATHWAY_ID, ""),
                        Cons.PATHWAY_LABEL: annot.get(Cons.PATHWAY_LABEL, ""),
                        Cons.ID: target_node_label,
                        Cons.DATASOURCE: Cons.WIKIPATHWAYS,
                    }
                )
                g.add_node(target_node_label, attr_dict=node_attrs)

            edge_exists = False
            if g.has_edge(gene_node_label, target_node_label):
                edge_data = g.get_edge_data(gene_node_label, target_node_label)
                for edge_key in edge_data:
                    if (
                        edge_data[edge_key].get("attr_dict", {}).get(Cons.EDGE_HASH)
                        == edge_attrs[Cons.EDGE_HASH]
                    ):
                        edge_exists = True
                        break

            if not edge_exists:
                g.add_edge(
                    gene_node_label,
                    target_node_label,
                    label=interaction_type.capitalize(),
                    attr_dict=edge_attrs,
                )
    return g


"""Adding node types"""


def add_ensembl_homolog_subgraph(g, gene_node_label, annot_list):
    """Construct part of the graph by linking the gene to genes.

    :param g: the input graph to extend with new nodes and edges.
    :param gene_node_label: the gene node to be linked to other genes entities.
    :param annot_list: list of homologs from Ensembl.
    :returns: a NetworkX MultiDiGraph
    """
    logger.debug("Adding Ensembl homolog nodes and edges")
    for hl in annot_list:
        edge_attrs = Cons.ENSEMBL_HOMOLOG_EDGE_ATTRS.copy()

        edge_hash = hash(frozenset(edge_attrs.items()))
        edge_attrs["edge_hash"] = edge_hash
        edge_data = g.get_edge_data(gene_node_label, hl[Cons.ENSEMBL_HOMOLOG_MAIN_LABEL])

        edge_data = {} if edge_data is None else edge_data
        node_exists = [x for x, y in edge_data.items() if y["attr_dict"]["edge_hash"] == edge_hash]
        if len(node_exists) == 0 and not pd.isna(hl[Cons.ENSEMBL_HOMOLOG_MAIN_LABEL]):
            g.add_edge(
                gene_node_label,
                hl[Cons.ENSEMBL_HOMOLOG_MAIN_LABEL],
                label=Cons.ENSEMBL_HOMOLOG_EDGE_LABEL,
                attr_dict=edge_attrs,
            )

    return g


def add_gene_node(g, row, dea_columns):
    """Add gene node from each row of the combined_df to the graph.

    :param g: the input graph to extend with gene nodes.
    :param row: row in the combined DataFrame.
    :param dea_columns: list of dea_columns.
    :returns: label for gene node
    """
    gene_node_label = row[Cons.IDENTIFIER_COL]
    gene_node_attrs = {
        Cons.DATASOURCE: Cons.BRIDGEDB,
        Cons.NAME: f"{row[Cons.IDENTIFIER_SOURCE_COL]}:{row[Cons.IDENTIFIER_COL]}",
        Cons.ID: f"{row[Cons.TARGET_SOURCE_COL]}:{row[Cons.TARGET_COL]}",
        Cons.LABEL: Cons.GENE_NODE_LABEL,
        row[Cons.TARGET_SOURCE_COL]: row[Cons.TARGET_COL],
    }

    for c in dea_columns:
        gene_node_attrs[c[:-4]] = row[c]

    g.add_node(gene_node_label, attr_dict=gene_node_attrs)
    return


def add_compound_node(g, row):
    """Add compound node from each row of the combined_df to the graph.

    :param g: the input graph to extend with compound nodes.
    :param row: row in the combined DataFrame.
    :returns: label for compound node
    """
    compound_node_label = row["identifier"]
    compound_node_attrs = {
        "datasource": Cons.BRIDGEDB,
        "name": f"{row['identifier.source']}:{row['identifier']}",
        "id": row["target"],
        "labels": Cons.COMPOUND_NODE_LABELS,
        row["target.source"]: row["target"],
    }

    g.add_node(compound_node_label, attr_dict=compound_node_attrs)
    return compound_node_label


def add_compound_node(g, row):
    """Add compound node from each row of the combined_df to the graph.

    :param g: the input graph to extend with compound nodes.
    :param row: row in the combined DataFrame.
    :returns: label for compound node
    """
    compound_node_label = row["identifier"]
    compound_node_attrs = {
        Cons.DATASOURCE: Cons.BRIDGEDB,
        Cons.NAME: f"{row[Cons.IDENTIFIER_SOURCE_COL]}:{row[Cons.IDENTIFIER_COL]}",
        Cons.ID: row[Cons.TARGET_COL],
        Cons.LABEL: Cons.COMPOUND_NODE_LABEL,
        row[Cons.TARGET_SOURCE_COL]: f"{row[Cons.TARGET_SOURCE_COL]}:{row[Cons.TARGET_COL]}",
    }

    g.add_node(compound_node_label, attr_dict=compound_node_attrs)
    return compound_node_label


"""Processing specific annotation types"""


def process_annotations(g, gene_node_label, row, func_dict):
    """Process the annotations for gene node from each row of the combined_df to the graph.

    :param g: the input graph to extend with gene nodes.
    :param gene_node_label: the gene node to be linked to annotation entities.
    :param row: row in the combined DataFrame.
    :param func_dict: dictionary of subgraph function.
    """
    for annot_key in func_dict:
        if annot_key not in row:
            continue

        annot_list = row[annot_key]

        if isinstance(annot_list, np.ndarray):
            annot_list = annot_list.tolist()
        elif not isinstance(annot_list, list):
            logger.warning(f"annot_list of type {type(annot_list)} and not list. Skipping...")
            annot_list = []

        func_dict[annot_key](g, gene_node_label, annot_list)


def process_disease_compound(g, disease_compound, disease_nodes):
    """Process disease-compound relationships and add them to the graph.

    :param g: the input graph to extend with gene nodes.
    :param disease_compound: the input DataFrame containing disease_compound relationships.
    :param disease_nodes: the input dictionary containing disease nodes.
    """
    for _i, row in disease_compound.iterrows():
        disease_node_id = row[Cons.TARGET_COL].replace("_", ":")  # disease node label

        # Skip disease not in the graph
        if disease_node_id not in disease_nodes:
            annot_node_attrs = Cons.OPENTARGET_DISEASE_NODE_ATTRS.copy()
            annot_node_attrs.update(
                {
                    Cons.NAME: disease_node_id,
                    Cons.ID: disease_node_id,
                }
            )

            g.add_node(disease_node_id, attr_dict=annot_node_attrs)
        else:
            disease_node_id = disease_nodes[
                disease_node_id
            ]  # Convert the EFO to existing node label

        compound_annot_list = row[Cons.OPENTARGETS_DISEASE_COMPOUND_COL]

        if isinstance(compound_annot_list, float):
            compound_annot_list = []
        elif isinstance(compound_annot_list, np.ndarray):
            compound_annot_list = compound_annot_list.tolist()
        elif not isinstance(compound_annot_list, list):
            logger.warning(
                f"compound_annot_list of type {type(compound_annot_list)} and not list. Skipping..."
            )
            compound_annot_list = []

        add_opentargets_disease_compound_subgraph(g, disease_node_id, compound_annot_list)


def process_ppi(g, gene_node_label, row):
    """Process protein-protein interactions and add them to the graph.

    :param g: the input graph to extend with gene nodes.
    :param gene_node_label: the gene node to be linked to annotation entities.
    :param row: row in the combined DataFrame.
    """
    if row[Cons.STRING_INTERACT_COL] is not None:
        try:
            ppi_list = json.loads(json.dumps(row[Cons.STRING_INTERACT_COL]))
        except (ValueError, TypeError):
            ppi_list = []

        if isinstance(ppi_list, list) and len(ppi_list) > 0:
            valid_ppi_list = [
                item for item in ppi_list if pd.notna(item.get(Cons.STRING_PPI_EDGE_MAIN_LABEL))
            ]
            if valid_ppi_list:
                add_stringdb_ppi_subgraph(g, gene_node_label, valid_ppi_list)

        if not isinstance(ppi_list, float):
            add_stringdb_ppi_subgraph(g, gene_node_label, ppi_list)


def process_homologs(g, combined_df, homolog_df_list, func_dict, dea_columns):
    """Process homolog dataframes and combined df and add them to the graph.

    :param g: the input graph to extend with gene nodes.
    :param combined_df: dataframe without homolog information.
    :param homolog_df_list: list of dataframes from homolog queries.
    :param func_dict: list of functions for node generation.
    :param dea_columns: columns ending with _dea
    """
    func_dict_hl = {}

    for homolog_df in homolog_df_list:
        last_col = homolog_df.columns[-1]
        for key, func in func_dict.items():
            if last_col == key and last_col in combined_df.columns:
                func_dict_hl[last_col] = func

    for _i, row in tqdm(combined_df.iterrows(), total=combined_df.shape[0], desc="Building graph"):
        if pd.isna(row["identifier"]) or pd.isna(row["target"]):
            continue
        gene_node_label = add_gene_node(g, row, dea_columns)
        func_dict_non_hl = {key: func for key, func in func_dict.items() if key not in func_dict_hl}
        process_annotations(g, gene_node_label, row, func_dict_non_hl)
        process_ppi(g, gene_node_label, row)

    for _i, row in tqdm(combined_df.iterrows(), total=combined_df.shape[0]):
        if pd.isna(row["identifier"]) or pd.isna(row["Ensembl_homologs"]):
            continue

        homologs = row["Ensembl_homologs"]

        if isinstance(homologs, list) and homologs:
            for homolog_entry in homologs:
                homolog_node_label = homolog_entry.get("homolog")

                if pd.isna(homolog_node_label) or homolog_node_label == "nan":
                    continue

                if homolog_node_label:
                    annot_node_attrs = Cons.ENSEMBL_HOMOLOG_NODE_ATTRS.copy()
                    annot_node_attrs["id"] = homolog_node_label
                    annot_node_attrs["labels"] = Cons.HOMOLOG_NODE_LABELS
                    g.add_node(homolog_node_label, attr_dict=annot_node_attrs)

                    process_annotations(g, homolog_node_label, row, func_dict_hl)


def normalize_node_attributes(g):
    """Normalize node attributes by flattening the 'attr_dict'.

    :param g: the input graph to extend with gene nodes.
    """
    for node in g.nodes():
        if "attr_dict" in g.nodes[node]:
            for k, v in g.nodes[node]["attr_dict"].items():
                if v is not None:
                    g.nodes[node][k] = v

            del g.nodes[node]["attr_dict"]


def normalize_edge_attributes(g):
    """Normalize edge attributes by flattening the 'attr_dict'.

    :param g: the input graph to extend with gene nodes.
    """
    for u, v, k in g.edges(keys=True):
        if "attr_dict" in g[u][v][k]:
            for x, y in g[u][v][k]["attr_dict"].items():
                if y is not None and x != "edge_hash":
                    g[u][v][k][x] = y

            del g[u][v][k]["attr_dict"]


def _built_gene_based_graph(
    g: nx.MultiDiGraph,
    combined_df: pd.DataFrame,
    disease_compound=None,
    pathway_compound=None,
    homolog_df_list=None,
):
    """Build a gene-based graph."""
    combined_df = combined_df[(combined_df[Cons.TARGET_SOURCE_COL] == Cons.ENSEMBL)]

    dea_columns = [c for c in combined_df.columns if c.endswith("_dea")]

    compound_identifiers = ["PubChem Compound", "CHEBI", "InChIKey"]

    func_dict = {
        Cons.BGEE_GENE_EXPRESSION_LEVELS_COL: add_gene_bgee_subgraph,
        Cons.DISGENET_DISEASE_COL: add_disgenet_gene_disease_subgraph,
        Cons.LITERATURE_DISEASE_COL: add_literature_gene_disease_subgraph,
        Cons.MINERVA_PATHWAY_COL: add_minerva_gene_pathway_subgraph,
        Cons.WIKIPATHWAYS: add_wikipathways_gene_pathway_subgraph,
        # Cons.KEGG_PATHWAY_COL: add_kegg_gene_pathway_subgraph,  # Needs more work
        Cons.OPENTARGETS_REACTOME_COL: add_opentargets_gene_reactome_pathway_subgraph,
        Cons.OPENTARGETS_GO_COL: add_opentargets_gene_go_subgraph,
        Cons.OPENTARGETS_GENE_COMPOUND_COL: add_opentargets_gene_compound_subgraph,
        Cons.MOLMEDB_PROTEIN_COMPOUND_COL: add_molmedb_gene_inhibitor_subgraph,
        Cons.PUBCHEM_COMPOUND_ASSAYS_COL: add_pubchem_assay_subgraph,
        Cons.WIKIPATHWAYS: add_wikipathways_gene_pathway_subgraph,
        Cons.WIKIPATHWAYS_MOLECULAR_COL: add_wikipathways_molecular_subgraph,
        Cons.ENSEMBL_HOMOLOG_COL: add_ensembl_homolog_subgraph,
        Cons.INTACT_INTERACT_COL: add_intact_interactions_subgraph,
        Cons.INTACT_COMPOUND_INTERACT_COL: add_intact_compound_interactions_subgraph,
        Cons.STRING_INTERACT_COL: add_stringdb_ppi_subgraph,
        # Cons.WIKIDATA_CC_COL: add_wikidata_gene_cc_subgraph,  # TODO: add this
    }

    if homolog_df_list is not None:
        process_homologs(g, combined_df, homolog_df_list, func_dict, dea_columns)

    is_compound_input = any(
        combined_df[Cons.TARGET_SOURCE_COL].astype(str).str.contains(ci, case=False, na=False).any()
        or combined_df[Cons.IDENTIFIER_COL].astype(str).str.contains(ci, case=False, na=False).any()
        for ci in compound_identifiers
    )

    for _i, row in tqdm(combined_df.iterrows(), total=combined_df.shape[0], desc="Building graph"):
        if pd.isna(row[Cons.IDENTIFIER_COL]) or pd.isna(row[Cons.TARGET_COL]):
            continue
        if is_compound_input:
            node_label = add_compound_node(g, row)

        node_label = add_gene_node(g, row, dea_columns)

        process_annotations(g, node_label, row, func_dict)

    # Process disease-compound relationships
    dnodes = {
        d["attr_dict"][Cons.EFO]: n
        for n, d in g.nodes(data=True)
        if d["attr_dict"][Cons.LABEL] == Cons.DISEASE_NODE_LABEL
        and d["attr_dict"][Cons.EFO] is not None
    }

    if disease_compound is not None:
        process_disease_compound(g, disease_compound, disease_nodes=dnodes)

    if pathway_compound is not None:
        process_kegg_pathway_compound(g, pathway_compound, combined_df)

    normalize_node_attributes(g)
    normalize_edge_attributes(g)

    return g


# TODO: Built this function for compounds
def _built_compound_based_graph(
    g: nx.MultiDiGraph,
    combined_df: pd.DataFrame,
    disease_compound=None,
    pathway_compound=None,
    homolog_df_list=None,
):
    """Build a gene-based graph."""
    # combined_df = combined_df[(combined_df["target.source"] == "Ensembl")]

    dea_columns = [c for c in combined_df.columns if c.endswith("_dea")]

<<<<<<< HEAD
    func_dict = {Cons.COMPOUNDWIKI_COL: add_compoundwiki_subgraph}
=======
    func_dict = {
        Cons.MOLMEDB_COMPOUND_PROTEIN_COL: add_molmedb_compound_gene_subgraph,
    }  # type: ignore
>>>>>>> 9f8f791a

    if homolog_df_list is not None:
        process_homologs(g, combined_df, homolog_df_list, func_dict, dea_columns)

<<<<<<< HEAD
    else:
        for _i, row in tqdm(
            combined_df.iterrows(), total=combined_df.shape[0], desc="Building graph"
        ):
            if pd.isna(row["identifier"]) or pd.isna(row["target"]):
                continue
            compound_node_label = add_compound_node(g, row)
            process_annotations(g, compound_node_label, row, func_dict)
            process_ppi(g, compound_node_label, row)
=======
    for _i, row in tqdm(combined_df.iterrows(), total=combined_df.shape[0], desc="Building graph"):
        if pd.isna(row["identifier"]) or pd.isna(row["target"]):
            continue
        gene_node_label = add_gene_node(g, row, dea_columns)
        process_annotations(g, gene_node_label, row, func_dict)
        process_ppi(g, gene_node_label, row)
>>>>>>> 9f8f791a

    # Process disease-compound relationships
    dnodes = {
        d["attr_dict"][Cons.EFO]: n
        for n, d in g.nodes(data=True)
        if d["attr_dict"][Cons.LABEL] == Cons.DISEASE_NODE_LABEL
        and d["attr_dict"][Cons.EFO] is not None
    }
    if disease_compound is not None:
        process_disease_compound(g, disease_compound, disease_nodes=dnodes)

    if pathway_compound is not None:
        process_kegg_pathway_compound(g, pathway_compound, combined_df)

    normalize_node_attributes(g)
    normalize_edge_attributes(g)

    return g


def build_networkx_graph(
    combined_df: pd.DataFrame,
    disease_compound=None,
    pathway_compound=None,
    homolog_df_list=None,
) -> nx.MultiDiGraph:
    """Construct a NetWorkX graph from a Pandas DataFrame of genes and their multi-source annotations.

    :param combined_df: the input DataFrame to be converted into a graph.
    :param disease_compound: the input DataFrame containing disease-compound relationships.
    :param pathway_compound: the input DataFrame containing pathway-compound relationships from KEGG.
    :param homolog_df_list: a list of DataFrame generated by querying homologs.
    :returns: a NetworkX MultiDiGraph
    :raises ValueError: if the target type is not supported.
    """
    g = nx.MultiDiGraph()

    main_target_type = combined_df["target.source"].unique()[0]

    if main_target_type == Cons.ENSEMBL:
        return _built_gene_based_graph(
            g, combined_df, disease_compound, pathway_compound, homolog_df_list
        )
<<<<<<< HEAD
    elif main_target_type == "PubChem Compound":
=======
    elif main_target_type == Cons.PUBCHEM_COMPOUND:
>>>>>>> 9f8f791a
        return _built_compound_based_graph(
            g, combined_df, disease_compound, pathway_compound, homolog_df_list
        )
    else:
        raise ValueError(f"Unsupported target type: {main_target_type}")<|MERGE_RESOLUTION|>--- conflicted
+++ resolved
@@ -1640,18 +1640,11 @@
 
     dea_columns = [c for c in combined_df.columns if c.endswith("_dea")]
 
-<<<<<<< HEAD
-    func_dict = {Cons.COMPOUNDWIKI_COL: add_compoundwiki_subgraph}
-=======
-    func_dict = {
-        Cons.MOLMEDB_COMPOUND_PROTEIN_COL: add_molmedb_compound_gene_subgraph,
-    }  # type: ignore
->>>>>>> 9f8f791a
+    func_dict = {}  # type: ignore
 
     if homolog_df_list is not None:
         process_homologs(g, combined_df, homolog_df_list, func_dict, dea_columns)
 
-<<<<<<< HEAD
     else:
         for _i, row in tqdm(
             combined_df.iterrows(), total=combined_df.shape[0], desc="Building graph"
@@ -1661,14 +1654,6 @@
             compound_node_label = add_compound_node(g, row)
             process_annotations(g, compound_node_label, row, func_dict)
             process_ppi(g, compound_node_label, row)
-=======
-    for _i, row in tqdm(combined_df.iterrows(), total=combined_df.shape[0], desc="Building graph"):
-        if pd.isna(row["identifier"]) or pd.isna(row["target"]):
-            continue
-        gene_node_label = add_gene_node(g, row, dea_columns)
-        process_annotations(g, gene_node_label, row, func_dict)
-        process_ppi(g, gene_node_label, row)
->>>>>>> 9f8f791a
 
     # Process disease-compound relationships
     dnodes = {
@@ -1712,11 +1697,7 @@
         return _built_gene_based_graph(
             g, combined_df, disease_compound, pathway_compound, homolog_df_list
         )
-<<<<<<< HEAD
-    elif main_target_type == "PubChem Compound":
-=======
     elif main_target_type == Cons.PUBCHEM_COMPOUND:
->>>>>>> 9f8f791a
         return _built_compound_based_graph(
             g, combined_df, disease_compound, pathway_compound, homolog_df_list
         )
