--- conflicted
+++ resolved
@@ -12,11 +12,7 @@
 import pyBiodatafuse.constants as Cons
 
 
-<<<<<<< HEAD
 def get_gene_node(g: Graph, row) -> tuple:
-=======
-def add_gene_nodes(g: Graph, row) -> Optional[URIRef]:
->>>>>>> 9f8f791a
     """Create and add a gene node and associated protein node to the RDF graph.
 
     :param g: (Graph): RDF graph to which the gene and protein nodes are added.
@@ -32,4 +28,4 @@
             g.add((gene_node, RDF.type, URIRef(Cons.NODE_TYPES["gene_node"])))
             g.add((gene_node, RDFS.label, Literal(row[Cons.IDENTIFIER_COL], datatype=XSD.string)))
             return gene_node
-    return None+    return (None, None)