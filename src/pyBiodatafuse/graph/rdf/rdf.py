"""
Module for generating and managing RDF graphs within the BioDatafuse framework.

This module defines the `BDFGraph` class, which extends the functionality of a basic
`rdflib Graph` to include specific operations for generating RDF graphs from BDF data.

The class supports adding nodes for genes, proteins, pathways,
compounds, gene-disease associations, gene expression data, and
more. It also uses shexer for SHACL and ShEx elucidation, and metadata
management for the BDF graph.

Classes:
    BDFGraph(Graph): Main class for constructing and managing BioDatafuse RDF graphs.
    - `process_row`: Processes a single row of the DataFrame and updates the RDF graph.
    - `collect_disease_data`: Collects disease data from a row.
    - `valid_indices`: Checks if the required indices and namespaces are valid.
    - `get_gene_node`: Gets gene node based on row data.
    - `process_disease_data`: Processes disease data, adds it to RDF graph.
    - `process_expression_data`: Processes gene expression data, adds it to RDF graph.
    - `process_pathways`: Processes pathway data, adds it to RDF graph.
    - `process_processes_data`: Processes Gene Ontology (GO) terms and adds them to the RDF graph.
    - `process_compound_data`: Processes compound data, adds it to RDF graph.
    - `process_literature_data`: Processes literature-based data, adds it to RDF graph.
    - `process_transporter_inhibitor_data`: Processes transporter-inhibitor data, adds it to RDF graph.
    - `process_protein_variants`: Processes protein variants and adds them to the RDF graph.
    - `process_ppi_data`: Processes Protein-Protein Interaction (PPI) data, adds it to RDF graph.
    - `_add_metadata`: Attaches metadata to the RDF graph.
    - `shex`: Runs shexer on the RDF graph to obtain its ShEx shapes.
    - `shacl`: Runs shexer on the RDF graph to obtain its SHACL shapes.
    - `shacl_prefixes`: Retrieves SHACL prefixes for the graph.
"""

import pandas as pd
from bioregistry import normalize_curie
from multiprocessing import Pool
from rdflib import Graph, URIRef
from rdflib.namespace import SKOS
from tqdm import tqdm

from pyBiodatafuse.constants import (
    BGEE_GENE_EXPRESSION_LEVELS_COL,
    DATA_SOURCES,
    DISGENET_DISEASE_COL,
    IDENTIFIER_COL,
    IDENTIFIER_SOURCE_COL,
    LITERATURE_DISEASE_COL,
    MOLMEDB_PROTEIN_COMPOUND_COL,
    NAMESPACE_BINDINGS,
    OPENTARGETS_DISEASE_COL,
    OPENTARGETS_GENE_COMPOUND_COL,
    OPENTARGETS_GO_COL,
    PREDICATES,
    PUBCHEM_COMPOUND_ASSAYS_COL,
    STRING_PPI_COL,
    TARGET_COL,
    TARGET_SOURCE_COL,
    URIS,
    MOLMEDB_COMPOUND_PROTEIN_COL,
    SOURCE_NAMESPACES,
    AOPWIKI_GENE_COL,
    AOPWIKI_COMPOUND_COL
)
from pyBiodatafuse.graph.rdf.metadata import add_metadata
from pyBiodatafuse.graph.rdf.nodes.compound import add_compound_gene_node, add_transporter_inhibitor_node, add_transporter_inhibited_node
from pyBiodatafuse.graph.rdf.nodes.gene import add_gene_nodes
from pyBiodatafuse.graph.rdf.nodes.gene_disease import add_gene_disease_associations
from pyBiodatafuse.graph.rdf.nodes.gene_expression import add_gene_expression_data
from pyBiodatafuse.graph.rdf.nodes.go_terms import add_go_cpf
from pyBiodatafuse.graph.rdf.nodes.literature import add_literature_based_data
from pyBiodatafuse.graph.rdf.nodes.pathway import add_pathway_node
from pyBiodatafuse.graph.rdf.nodes.protein_protein import add_ppi_data
from pyBiodatafuse.graph.rdf.nodes.aop import add_aop_gene_node, add_aop_compound_node
from pyBiodatafuse.graph.rdf.utils import get_shacl_prefixes, get_shapes, replace_na_none
import os


class BDFGraph(Graph):
    """Main class for a BioDatafuse RDF Graph, extending `rdflib.Graph`."""

    def __init__(self, base_uri: str, version_iri: str, author: str, orcid: str):
        """
        Initialize a new instance of the class with the provided metadata and URIs.

        :param base_uri: The base URI for the RDF graph.
        :param version_iri: The version IRI for the RDF graph.
        :param author: The author of the BDF graph.
        :param orcid: The ORCID identifier for the author.
        """
        # Initialize the rdflib.Graph superclass without passing extra arguments
        super().__init__()

        # Assign parameters to instance attributes
        self.base_uri = base_uri
        self.version_iri = version_iri
        self.author = author
        self.orcid = orcid

        # Create and bind custom URIs and namespaces
        self.new_uris = {key: self.base_uri + value for key, value in URIS.items()}
        self._shex_path = None
        self._shacl_path = None
        self._prefixes_path = None
        self._namespaces = None
        self.include_variants = False  # TODO: Allow user to set options that can affect graph size

        # Bind prefixes
        for key, new_value in self.new_uris.items():
            self.bind(key, new_value)
        for key, value in NAMESPACE_BINDINGS.items():
            self.bind(key, value)
        resources_path = os.path.join(os.path.dirname(__file__), os.path.pardir, os.path.pardir, 'resources', 'datasources.csv')
        with open(resources_path, mode='r') as file:
            df = pd.read_csv(file)
            self.metabolite_sources = df[df['type'] == 'metabolite']['source'].tolist()

    def process_row(self, row, i, open_only=False):
        """
        Process a single row of the DataFrame and update the RDF graph.

        :param row: A dictionary-like object representing a single row of the DataFrame.
        :param i: An integer representing the index of the row.
        :param open_only: A boolean indicating whether to process only open data.
        """
        source_idx = row.get(IDENTIFIER_COL)
        source_namespace = row.get(IDENTIFIER_SOURCE_COL)
        target_idx = row.get(TARGET_COL)
        target_namespace = row.get(TARGET_SOURCE_COL)

        if not self.valid_indices(source_idx, source_namespace, target_idx, target_namespace):
            return

        # Normalize CURIEs (Compact URIs)
        source_curie = normalize_curie(f"{source_namespace}:{source_idx}")
        target_curie = normalize_curie(f"{target_namespace}:{target_idx}")

        if not source_curie or not target_curie:
            return
        # Collect disease-related data
        disease_data = self.collect_disease_data(row)
<<<<<<< HEAD
        id_number = f"{i:06d}"  # Format index as a zero-padded string
        gene_node = self.get_row_gene_node(row)
        compound_node = self.get_row_compound_node(row)

        if gene_node:
            # Process multiple types of biological data
            self.process_ppi_data(row.get(STRING_PPI_COL), gene_node)
            protein_nodes = list(self.objects(gene_node, URIRef(PREDICATES["translation_of"])))
            self.process_disease_data(disease_data, id_number, source_idx, gene_node)
            self.process_expression_data(row, id_number, source_idx, gene_node)
            self.process_pathways(row, gene_node, protein_nodes)
            self.process_processes_data(row.get(OPENTARGETS_GO_COL), gene_node)
            self.process_compound_data(row.get(OPENTARGETS_GENE_COMPOUND_COL), gene_node)
            self.process_literature_data(
                row.get(LITERATURE_DISEASE_COL), gene_node, id_number, source_idx, self.new_uris, i
            )
            self.process_transporter_inhibitor_data(row.get(MOLMEDB_PROTEIN_COMPOUND_COL))
            if self.include_variants:
                self.process_protein_variants(protein_nodes)
            self.process_aop_gene_data(row.get(AOPWIKI_GENE_COL))
        if compound_node:
            self.process_transporter_inhibited_data(row.get(MOLMEDB_COMPOUND_PROTEIN_COL))
            self.process_aop_compound_data(row.get(AOPWIKI_COMPOUND_COL))


    def generate_rdf(self, df: pd.DataFrame, metadata: dict, open_only: bool = False):
        """
        Generate an RDF graph from the provided DataFrame and metadata.

        :param df: The DataFrame containing the data to be converted into RDF.
        :param metadata: A dictionary containing metadata information for RDF generation.
        :param open_only: A flag indicating whether to process only open data. Defaults to False.
        :param metadata: Metadata information to be added to the RDF graph.
        """
        df = df.applymap(replace_na_none)
        #if not self.include_variants:
        #    df = df[df["target.source"] == "Ensembl"]
        for i, row in tqdm(df.iterrows(), total=df.shape[0], desc="Building RDF graph"):
            self.process_row(row, i, open_only)
        self._add_metadata(metadata)

=======
        # New methods (e.g., new node types) can be called here
        # self.process_nodetype_data(row.get(datatype_col))
        self.process_ppi_data(row.get(STRING_PPI_COL), gene_node)
        protein_nodes = list(self.objects(gene_node, URIRef(PREDICATES["translation_of"])))
        self.process_disease_data(disease_data, id_number, source_idx, gene_node)
        self.process_expression_data(row, id_number, source_idx, gene_node)
        self.process_pathways(row, gene_node, protein_nodes)
        self.process_processes_data(row.get(OPENTARGETS_GO_COL), gene_node)
        self.process_compound_data(row.get(OPENTARGETS_GENE_COMPOUND_COL), gene_node)
        self.process_literature_data(
            row.get(LITERATURE_DISEASE_COL), gene_node, id_number, source_idx, self.new_uris, i
        )
        self.process_transporter_inhibitor_data(row.get(MOLMEDB_PROTEIN_COMPOUND_COL))
        if self.include_variants:
            self.process_protein_variants(protein_nodes)
>>>>>>> ab293dff

    # Class methods about specific nodes begin here
    # If you add a new method for a new type of data/nodes, try to import most of the code from another script
    # Add new methods below

    def collect_disease_data(
        self,
        row,
    ):
        """
        Collect disease data from the row.

        :param row: A dictionary representing a row of data.
        :return: A list of collected disease data.
        """
        disease_data = []
        for source_col in [DISGENET_DISEASE_COL, OPENTARGETS_DISEASE_COL]:
            # if open_only and source_col == DISGENET_DISEASE_COL:
            #     continue  # TODO fix open data only feature
            source_data = row.get(source_col, None)
            if source_data:
                disease_data.extend(source_data)
        return disease_data

    def valid_indices(self, source_idx, source_namespace, target_idx, target_namespace):
        """
        Check if the row is valid.

        This method verifies that none of the provided indices or namespaces are NaN (Not a Number).

        :param source_idx: The index of the source node.
        :param source_namespace: The namespace of the source node.
        :param target_idx: The index of the target node.
        :param target_namespace: The namespace of the target node.
        :return: True if all indices and namespaces are valid (not NaN), False otherwise.
        """
        return not any(
            pd.isna(val) for val in [source_idx, source_namespace, target_idx, target_namespace]
        )

    def get_row_gene_node(self, row):
        """
        Get gene node.

        :param row: A dictionary containing the data for a single row.
                    It must include the key "target.source".
        :return: A URIRef for the gene, else None.
        """
        target = row.get("target", None)
        source = row.get("target.source", None)
        if source and source == "Ensembl":
            if target:
                return self._add_gene_nodes(self, target, source)
            else:
                return None

    def get_row_compound_node(self, row):
        """
        Get compound node.

        :param row: A dictionary containing the data for a single row.
                    It must include the key "target.source".
        :return: A URIRef for the gene, else None.
        """
        target = row.get("target", None)
        source = row.get("target.source", None)
        
        if source and source.lower() in self.metabolite_sources:
            if target:
                return self._add_compound_nodes(self, row)
            else:
                return None

    def process_disease_data(self, disease_data, id_number, source_idx, gene_node):
        """
        Process disease data and add to the RDF graph.

        :param disease_data: List of disease data to be processed.
        :param id_number: Identifier number for the gene.
        :param source_idx: Source index for the data.
        :param gene_node: RDF node representing the gene.
        """
        for j, disease in enumerate(disease_data):
            self._add_gene_disease_associations(id_number, source_idx, gene_node, disease, j)

    def process_expression_data(self, row, id_number, source_idx, gene_node):
        """
        Process gene expression data and add to the RDF graph.

        :param row: The data row containing gene expression and experimental process data.
        :param id_number: The identifier number for the gene.
        :param source_idx: The source index for the data.
        :param gene_node: The RDF node representing the gene.
        """
        expression_data = row.get(BGEE_GENE_EXPRESSION_LEVELS_COL)
        experimental_process_data = row.get(PUBCHEM_COMPOUND_ASSAYS_COL)
        if expression_data:
            self._add_gene_expression_data(
                id_number,
                source_idx,
                gene_node,
                expression_data,
                experimental_process_data,
            )

    def process_pathways(self, row, gene_node, protein_nodes):
        """
        Process pathway data and add to the RDF graph.

        This method processes pathway data from various sources and adds the relevant
        information to the RDF graph. It creates pathway nodes and establishes relationships
        between gene nodes, protein nodes, and pathway nodes.

        :param row: A dictionary containing pathway data from different sources.
        :param gene_node: An RDF node representing the gene.
        :param protein_nodes: A list of RDF nodes representing proteins associated with the gene.
        """
        for source in ["WikiPathways", "MINERVA", "OpenTargets_reactome"]:
            pathway_data_list = row.get(source)
            if pathway_data_list:
                for pathway_data in pathway_data_list:
                    if pathway_data.get("pathway_id"):
                        pathway_node = self._add_pathway_node(pathway_data, source)
                        self.add((gene_node, URIRef(PREDICATES["sio_is_part_of"]), pathway_node))
                        self.add((pathway_node, URIRef(PREDICATES["sio_has_part"]), gene_node))
                        if protein_nodes:
                            for protein_node in protein_nodes:
                                self.add(
                                    (
                                        protein_node,
                                        URIRef(PREDICATES["sio_is_part_of"]),
                                        pathway_node,
                                    )
                                )
                                self.add(
                                    (pathway_node, URIRef(PREDICATES["sio_has_part"]), protein_node)
                                )
                        self.add((pathway_node, URIRef(PREDICATES["sio_has_part"]), gene_node))
                        self.add(
                            (
                                pathway_node,
                                URIRef(PREDICATES["sio_has_source"]),
                                URIRef(DATA_SOURCES[source]),
                            )
                        )

    def process_processes_data(self, processes_data, gene_node):
        """
        Process Gene Ontology (GO) terms and add to the RDF graph.

        :param processes_data: A list of GO terms related to a gene.
        :param gene_node: The RDF node representing the gene.
        """
        if processes_data:
            for process_data in processes_data:
                go_cpf = self._add_go_cpf(process_data)
                if go_cpf:
                    self.add((gene_node, URIRef(PREDICATES["sio_is_part_of"]), go_cpf))
                    self.add((go_cpf, URIRef(PREDICATES["sio_has_part"]), gene_node))

    def process_compound_data(self, compound_data, gene_node):
        """
        Process compound data and add to the RDF graph.

        :param compound_data: List of compounds to be processed.
        :param gene_node: URIRef of gene node.
        """
        if compound_data:
            for compound in compound_data:
                self._add_compound_gene_node(compound, gene_node)

    def process_literature_data(
        self, literature_based_data, gene_node, id_number, source_idx, new_uris, i
    ):
        """
        Process literature-based data and add to the RDF graph.

        :param literature_based_data: Data derived from literature sources. Can be a single entry or a list of entries.
        :param gene_node: The gene node to which the literature-based data will be added.
        :param id_number: Unique identifier for the expression data.
        :param source_idx: Identifier for the source of the expression data.
        :param new_uris: Node URIs for the graph.
        :param i: Row index.
        """
        if literature_based_data:
            entries = (
                literature_based_data
                if isinstance(literature_based_data, list)
                else [literature_based_data]
            )
            for entry in entries:
                if entry.get("UMLS", None):
                    umls_parts = entry["UMLS"].split(":")
                    umlscui = umls_parts[1] if len(umls_parts) > 1 else None
                    if not umlscui:
                        continue
                    disease_data_lit = {
                        "disease_umlscui": umlscui,
                        "UMLS": umlscui,
                        "score": None,
                        "ei": None,
                        "el": None,
                        "disease_name": entry["disease_name"],
                    }
                    self._add_literature_based_data(
                        entry, gene_node, id_number, disease_data_lit, source_idx, new_uris, i
                    )

    def process_transporter_inhibitor_data(self, transporter_inhibitor_data):
        """
        Process transporter inhibitor data and add to the RDF graph.

        :param transporter_inhibitor_data: A list of transporter inhibitor data entries to be processed.
        """
        if transporter_inhibitor_data:
            for entry in transporter_inhibitor_data:
                self._add_transporter_inhibitor_node(entry)

    def process_transporter_inhibited_data(self, transporter_inhibited_data):
        """
        Process transporter inhibited data and add to the RDF graph.

        :param transporter_inhibited_data: A list of transporter inhibitor data entries to be processed.
        """
        if transporter_inhibited_data:
            for entry in transporter_inhibited_data:
                self._add_transporter_inhibited_node(entry)

    def process_protein_variants(self, protein_nodes):
        """
        Process protein variants and add to the RDF graph.

        This method iterates over a list of protein nodes and creates bidirectional
        "variant_of" relationships between each pair of protein nodes in the RDF graph.

        :param protein_nodes: A list of protein nodes to be processed.
        """
        if protein_nodes:
            for i, protein_node in enumerate(protein_nodes):
                for other_protein_node in protein_nodes[i + 1 :]:
                    self.add((protein_node, URIRef(PREDICATES["variant_of"]), other_protein_node))
                    self.add((other_protein_node, URIRef(PREDICATES["variant_of"]), protein_node))
    def process_aop_gene_data(self, aop_gene_data):
        """
        Process AOP Wiki gene data and add to the RDF graph.
        :param aop_gene_data: A list of AOP gene data entries to be processed.
        """
        if aop_gene_data:
            for entry in aop_gene_data:
                self._add_aop_gene_node(entry)
    def process_aop_compound_data(self, aop_compound_data):
        """
        Process AOP Wiki compound data and add to the RDF graph.
        :param aop_compound_data: A list of AOP compound data entries to be processed.
        """
        if aop_compound_data:
            for entry in aop_compound_data:
                self._add_aop_compound_node(entry)

    def process_ppi_data(self, stringdb_data, gene_node):
        """
        Process Protein-Protein Interaction (PPI) data and add to the RDF graph.

        :param stringdb_data: List of dictionaries containing PPI data from STRING database.
        :param gene_node: The gene URIRef.
        """
        if stringdb_data:
            for entry in stringdb_data:
                self._add_ppi_data(gene_node=gene_node, entry=entry)

    def _add_gene_nodes(self, row):
        """Add gene and protein nodes based on the provided row data.

        :param row: Data for the gene/protein node.
        :return: Gene and protein nodes.
        """
        return add_gene_nodes(self, row)

    def _add_gene_disease_associations(self, id_number, source_idx, gene_node, disease, j):
        """Add gene-disease associations to the RDF graph.

        :param id_number: Unique identifier for the association.
        :param source_idx: Identifier for the source.
        :param gene_node: Node representing the gene.
        :param disease: Disease associated with the gene.
        :param j: Index of the disease in the list.
        """
        add_gene_disease_associations(
            self, id_number, source_idx, gene_node, disease, self.new_uris, j
        )

    def _add_gene_expression_data(
        self, id_number, source_idx, gene_node, expression_data, experimental_process_data
    ):
        """Add gene expression data to the RDF graph.

        :param id_number: Unique identifier for the expression data.
        :param source_idx: Identifier for the source of the expression data.
        :param gene_node: Node representing the gene.
        :param expression_data: Expression data to be added.
        :param experimental_process_data: Experimental process data associated with the expression.
        """
        add_gene_expression_data(
            self,
            id_number,
            source_idx,
            gene_node,
            expression_data,
            experimental_process_data,
            self.new_uris,
        )

    def _add_go_cpf(self, process_data):
        """Add Gene Ontology (GO) terms to the RDF graph.

        :param process_data: Process data related to GO and CPF.
        :return: Corresponding GO node.
        """
        return add_go_cpf(self, process_data)

    def _add_compound_nodes(self, row):
        """Add compound data to the RDF graph and associate it with a protein node.

        :param row: A pandas DataFrame row.
        """
        sources = self.metabolite_sources
        compound_node = None
        if row["identifier.source"] in sources:
            print(iri)
            iri = SOURCE_NAMESPACES[row["identifier.source"]] + row.identifier
            self.add(URIRef(iri))
            compound_node = URIRef(iri)
        elif row["target.source"] in sources and compound_node:
            print(iri)
            iri = SOURCE_NAMESPACES[row["identifier.source"]] + row.target
            self.add(URIRef(iri))
            self.add((compound_node, SKOS.exactMatch, URIRef(iri)))
        return compound_node





    def _add_compound_gene_node(self, compound, gene_node):
        """Add compound data to the RDF graph and associate it with a protein node.

        :param compound: Compound data to be added.
        :param protein_node: Node representing the associated protein.
        """
        add_compound_gene_node(self, compound, gene_node)

    def _add_transporter_inhibitor_node(self, entry):
        """Add transporter inhibitor data to the RDF graph.

        :param entry: Data for the transporter inhibitor.
        """
        add_transporter_inhibitor_node(self, entry, self.base_uri)

    def _add_transporter_inhibited_node(self, compound_node, entry):
        """Add transporter inhibitor data to the RDF graph.

        :param entry: Data for the transporter inhibitor.
        """
        add_transporter_inhibited_node(self, compound_node, entry, self.base_uri)

    def _add_pathway_node(self, data, source):
        """Add pathway data to the RDF graph.

        :param data: Data for the pathway.
        :param source: Source of the pathway data.
        :return: Corresponding pathway node.
        """
        return add_pathway_node(self, data, source)

    def _add_literature_based_data(
        self, entry, gene_node, id_number, disease_data, source_idx, new_uris, i
    ):
        """Add literature-based data to the RDF graph.

        :param entry: Literature data to be added.
        :param gene_node: Node representing the gene.
        :param id_number: Unique identifier for the expression data.
        :param disease_data: List of disease data to be processed.
        :param source_idx: Identifier for the source of the expression data.
        :param new_uris: Node URIs for the graph.
        :param i: An integer representing the index of the row.
        """
        add_literature_based_data(
            self, entry, gene_node, id_number, source_idx, disease_data, new_uris, i
        )

    def _add_ppi_data(self, gene_node, entry):
        """Add Protein-Protein Interaction (PPI) data to the RDF graph.

        :param gene_node: Node representing the gene.
        :param entry: PPI data to be added.
        """
        add_ppi_data(
            g=self, gene_node=gene_node, entry=entry, base_uri=self.base_uri, new_uris=self.new_uris
        )

    def _add_aop_gene_node(self, entry):
        """
        Add AOP Wiki gene data to the RDF graph.
        :param entry: Data for the AOP gene.
        """
        # Implementation for adding AOP gene node
        return None

    def _add_aop_compound_node(self, entry):
        """
        Add AOP Wiki compound data to the RDF graph.
        :param entry: Data for the AOP compound.
        """
        # Implementation for adding AOP compound node
        return None

    def _add_metadata(self, metadata):
        """Add metadata to the RDF graph.

        :param metadata: Dataframe of BDF metadata to be added.
        """
        add_metadata(
            g=self,
            graph_uri=self.version_iri,  # TODO fix
            version_iri=self.version_iri,
            author=self.author,
            orcid=self.orcid,
            metadata=metadata,
        )

    def shex(
        self,
        path=None,
        threshold=0.001,
        uml_figure_path=None,
        print_string_output=True,
        additional_namespaces=None,
    ):
        """Get ShEx shapes with optional parameters.

        :param path: Path to save the ShEx results.
        :param threshold: Validation threshold.
        :param uml_figure_path: Path to save UML diagram for shapes.
        :param print_string_output: Whether to print the output string.
        :param additional_namespaces: Additional namespaces for shapes.
        :return: ShEx graph result.
        """
        return get_shapes(
            self,
            self.base_uri,
            path,
            threshold,
            "shex",
            uml_figure_path,
            print_string_output,
            additional_namespaces,
        )

    def shacl(
        self,
        path=None,
        threshold=0.001,
        uml_figure_path=None,
        print_string_output=True,
        additional_namespaces=None,
    ):
        """Get SHACL shapes with optional parameters.

        :param path: Path to save the SHACL results.
        :param threshold: Validation threshold.
        :param uml_figure_path: Path to save UML diagram for shapes.
        :param print_string_output: Whether to print the output string.
        :param additional_namespaces: Additional namespaces for shapes.
        :return: SHACL graph result.
        """
        return get_shapes(
            self,
            self.base_uri,
            path,
            threshold,
            "shacl",
            uml_figure_path,
            print_string_output,
            additional_namespaces,
        )

    def shacl_prefixes(self, path=None, namespaces=None):
        """Get a SHACL prefixes graph, optionally add more namespaces to bind to it.

        :param path: Path to save the SHACL prefixes.
        :param namespaces: Namespaces for the prefixes.
        :return: SHACL prefixes.
        """
        output_path = path if path is not None else self._prefixes_path
        current_namespaces = self._namespaces
        if namespaces is not None:
            current_namespaces.update(namespaces)
        return get_shacl_prefixes(
            namespaces=current_namespaces,
            path=output_path,
            new_uris=self.new_uris,
        )


# Define new methods here<|MERGE_RESOLUTION|>--- conflicted
+++ resolved
@@ -30,20 +30,25 @@
     - `shacl_prefixes`: Retrieves SHACL prefixes for the graph.
 """
 
+import os
+from multiprocessing import Pool
+
 import pandas as pd
 from bioregistry import normalize_curie
-from multiprocessing import Pool
 from rdflib import Graph, URIRef
 from rdflib.namespace import SKOS
 from tqdm import tqdm
 
 from pyBiodatafuse.constants import (
+    AOPWIKI_COMPOUND_COL,
+    AOPWIKI_GENE_COL,
     BGEE_GENE_EXPRESSION_LEVELS_COL,
     DATA_SOURCES,
     DISGENET_DISEASE_COL,
     IDENTIFIER_COL,
     IDENTIFIER_SOURCE_COL,
     LITERATURE_DISEASE_COL,
+    MOLMEDB_COMPOUND_PROTEIN_COL,
     MOLMEDB_PROTEIN_COMPOUND_COL,
     NAMESPACE_BINDINGS,
     OPENTARGETS_DISEASE_COL,
@@ -51,17 +56,19 @@
     OPENTARGETS_GO_COL,
     PREDICATES,
     PUBCHEM_COMPOUND_ASSAYS_COL,
+    SOURCE_NAMESPACES,
     STRING_PPI_COL,
     TARGET_COL,
     TARGET_SOURCE_COL,
     URIS,
-    MOLMEDB_COMPOUND_PROTEIN_COL,
-    SOURCE_NAMESPACES,
-    AOPWIKI_GENE_COL,
-    AOPWIKI_COMPOUND_COL
 )
 from pyBiodatafuse.graph.rdf.metadata import add_metadata
-from pyBiodatafuse.graph.rdf.nodes.compound import add_compound_gene_node, add_transporter_inhibitor_node, add_transporter_inhibited_node
+from pyBiodatafuse.graph.rdf.nodes.aop import add_aop_compound_node, add_aop_gene_node
+from pyBiodatafuse.graph.rdf.nodes.compound import (
+    add_compound_gene_node,
+    add_transporter_inhibited_node,
+    add_transporter_inhibitor_node,
+)
 from pyBiodatafuse.graph.rdf.nodes.gene import add_gene_nodes
 from pyBiodatafuse.graph.rdf.nodes.gene_disease import add_gene_disease_associations
 from pyBiodatafuse.graph.rdf.nodes.gene_expression import add_gene_expression_data
@@ -69,9 +76,7 @@
 from pyBiodatafuse.graph.rdf.nodes.literature import add_literature_based_data
 from pyBiodatafuse.graph.rdf.nodes.pathway import add_pathway_node
 from pyBiodatafuse.graph.rdf.nodes.protein_protein import add_ppi_data
-from pyBiodatafuse.graph.rdf.nodes.aop import add_aop_gene_node, add_aop_compound_node
 from pyBiodatafuse.graph.rdf.utils import get_shacl_prefixes, get_shapes, replace_na_none
-import os
 
 
 class BDFGraph(Graph):
@@ -108,10 +113,16 @@
             self.bind(key, new_value)
         for key, value in NAMESPACE_BINDINGS.items():
             self.bind(key, value)
-        resources_path = os.path.join(os.path.dirname(__file__), os.path.pardir, os.path.pardir, 'resources', 'datasources.csv')
-        with open(resources_path, mode='r') as file:
+        resources_path = os.path.join(
+            os.path.dirname(__file__),
+            os.path.pardir,
+            os.path.pardir,
+            "resources",
+            "datasources.csv",
+        )
+        with open(resources_path, mode="r") as file:
             df = pd.read_csv(file)
-            self.metabolite_sources = df[df['type'] == 'metabolite']['source'].tolist()
+            self.metabolite_sources = df[df["type"] == "metabolite"]["source"].tolist()
 
     def process_row(self, row, i, open_only=False):
         """
@@ -137,7 +148,6 @@
             return
         # Collect disease-related data
         disease_data = self.collect_disease_data(row)
-<<<<<<< HEAD
         id_number = f"{i:06d}"  # Format index as a zero-padded string
         gene_node = self.get_row_gene_node(row)
         compound_node = self.get_row_compound_node(row)
@@ -162,7 +172,6 @@
             self.process_transporter_inhibited_data(row.get(MOLMEDB_COMPOUND_PROTEIN_COL))
             self.process_aop_compound_data(row.get(AOPWIKI_COMPOUND_COL))
 
-
     def generate_rdf(self, df: pd.DataFrame, metadata: dict, open_only: bool = False):
         """
         Generate an RDF graph from the provided DataFrame and metadata.
@@ -173,29 +182,11 @@
         :param metadata: Metadata information to be added to the RDF graph.
         """
         df = df.applymap(replace_na_none)
-        #if not self.include_variants:
+        # if not self.include_variants:
         #    df = df[df["target.source"] == "Ensembl"]
         for i, row in tqdm(df.iterrows(), total=df.shape[0], desc="Building RDF graph"):
             self.process_row(row, i, open_only)
         self._add_metadata(metadata)
-
-=======
-        # New methods (e.g., new node types) can be called here
-        # self.process_nodetype_data(row.get(datatype_col))
-        self.process_ppi_data(row.get(STRING_PPI_COL), gene_node)
-        protein_nodes = list(self.objects(gene_node, URIRef(PREDICATES["translation_of"])))
-        self.process_disease_data(disease_data, id_number, source_idx, gene_node)
-        self.process_expression_data(row, id_number, source_idx, gene_node)
-        self.process_pathways(row, gene_node, protein_nodes)
-        self.process_processes_data(row.get(OPENTARGETS_GO_COL), gene_node)
-        self.process_compound_data(row.get(OPENTARGETS_GENE_COMPOUND_COL), gene_node)
-        self.process_literature_data(
-            row.get(LITERATURE_DISEASE_COL), gene_node, id_number, source_idx, self.new_uris, i
-        )
-        self.process_transporter_inhibitor_data(row.get(MOLMEDB_PROTEIN_COMPOUND_COL))
-        if self.include_variants:
-            self.process_protein_variants(protein_nodes)
->>>>>>> ab293dff
 
     # Class methods about specific nodes begin here
     # If you add a new method for a new type of data/nodes, try to import most of the code from another script
@@ -262,7 +253,7 @@
         """
         target = row.get("target", None)
         source = row.get("target.source", None)
-        
+
         if source and source.lower() in self.metabolite_sources:
             if target:
                 return self._add_compound_nodes(self, row)
@@ -438,6 +429,7 @@
                 for other_protein_node in protein_nodes[i + 1 :]:
                     self.add((protein_node, URIRef(PREDICATES["variant_of"]), other_protein_node))
                     self.add((other_protein_node, URIRef(PREDICATES["variant_of"]), protein_node))
+
     def process_aop_gene_data(self, aop_gene_data):
         """
         Process AOP Wiki gene data and add to the RDF graph.
@@ -446,6 +438,7 @@
         if aop_gene_data:
             for entry in aop_gene_data:
                 self._add_aop_gene_node(entry)
+
     def process_aop_compound_data(self, aop_compound_data):
         """
         Process AOP Wiki compound data and add to the RDF graph.
@@ -535,10 +528,6 @@
             self.add((compound_node, SKOS.exactMatch, URIRef(iri)))
         return compound_node
 
-
-
-
-
     def _add_compound_gene_node(self, compound, gene_node):
         """Add compound data to the RDF graph and associate it with a protein node.
 
