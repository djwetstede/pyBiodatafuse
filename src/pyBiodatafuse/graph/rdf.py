# coding: utf-8

"""Python module to produce an RDF graph from the property table."""

import logging
from datetime import datetime
from importlib import resources

import numpy as np
import pandas as pd
from bioregistry import get_iri, normalize_curie
from rdflib import Graph, Literal, URIRef
from rdflib.namespace import DC, DCTERMS, OWL, RDF, RDFS, SKOS, XSD

from pyBiodatafuse.constants import (
    BGEE_GENE_EXPRESSION_LEVELS_COL,
    CLINICAL_PHASES,
    DATA_SOURCES,
    DISGENET_DISEASE_COL,
    GO_TYPES,
    IDENTIFIER_TYPES,
    MOAS,
    NAMESPACE_BINDINGS,
    NODE_TYPES,
    OPENTARGETS,
    OPENTARGETS_DISEASE_COL,
    PREDICATES,
    URIS,
)

# Configure logging
logging.basicConfig(level=logging.INFO)
logger = logging.getLogger(__name__)


def replace_na_none(item):
    """
    Recursively replaces 'na', 'nan', 'none' strings, Python None, and NaN values with None.

    :param item: The value to process (string, None, NaN, list, dict, or np.ndarray).
    :return: The processed item with 'na', 'nan', 'none', None, and NaN replaced by None.
    """
    # Replace 'na' strings
    if isinstance(item, str) and item.lower() in ["na", "nan", "none"]:
        return None
    # Replace Python None (and handle NaNs)
    elif item is None or (isinstance(item, float) and pd.isna(item)):
        return None
    # Recursively handle lists
    elif isinstance(item, list):
        return [replace_na_none(sub_item) for sub_item in item]
    # Recursively handle dictionaries
    elif isinstance(item, dict):
        return {key: replace_na_none(value) for key, value in item.items()}
    # Recursively handle NumPy arrays
    elif isinstance(item, np.ndarray):
        return np.array([replace_na_none(sub_item) for sub_item in item], dtype=object)
    # Return the item as-is if no replacement needed
    else:
        return item


def add_gene_protein_nodes(g: Graph, row) -> URIRef:
    """Create and add a gene node to the RDF graph.

    :param g: RDF graph to which the gene node will be added.
    :param row: DataFrame row containing gene information.
    :return: List of URIRefs for the created gene node and protein node
    """
    target = row["target"]
    if target:
        gene_node = URIRef(f"http://identifiers.org/ensembl/{target}")
        protein_node = URIRef(f"http://identifiers.org/ensembl/{target}xProtein")
        # TODO replace by UniProt ID when available
        g.add((gene_node, RDF.type, URIRef(NODE_TYPES["gene_node"])))
        g.add((gene_node, RDFS.label, Literal(row["identifier"], datatype=XSD.string)))
        g.add((protein_node, URIRef(PREDICATES["has_gene_template"]), gene_node))
<<<<<<< HEAD
        g.add((protein_node, RDF.type, URIRef(NODE_TYPES['protein_node'])))
        g.add((protein_node, RDFS.label, Literal(f"{target}xProtein", datatype=XSD.string)))
=======
        g.add((protein_node, RDF.type, URIRef(NODE_TYPES["protein_node"])))
>>>>>>> 5a0338ac
        return [gene_node, protein_node]
    else:
        return None


def add_disease_node(g: Graph, disease_data: dict) -> URIRef:
    """Create and add a disease node to the RDF graph.

    :param g: RDF graph to which the disease node will be added.
    :param disease_data: Dictionary containing disease information.
    :return: URIRef for the created disease node.
    """
    # UMLS IRIs not in Bioregistry
    disease_curie = disease_data.get("disease_umlscui")
    if disease_curie is None:
        disease_curie = disease_data.get("UMLS")
    disease_iri = f"https://www.ncbi.nlm.nih.gov/medgen/{disease_curie}"
    disease_node = URIRef(disease_iri)
    g.add((disease_node, RDF.type, URIRef(NODE_TYPES["disease_node"])))
    g.add(
        (disease_node, RDFS.label, Literal(disease_data.get("disease_name"), datatype=XSD.string))
    )
    for identifier_type in IDENTIFIER_TYPES:
        curie_field = disease_data.get(identifier_type, None)
        if curie_field:
            curies = [curie_field]
            if "," in (curie_field):
                curies = [i for i in curie_field.split(", ")]
            for curie in curies:
                disease_source_iri = get_iri(curie)
                if disease_source_iri is None:
                    if ":" in curie:
                        curie = curie.split(":")[1]
                    disease_source_iri = get_iri("obo:" + curie)
                    g.add(
                        (disease_node, SKOS.closeMatch, URIRef(disease_source_iri))
                    )  # Some of the data does not look like a skos:exactMatch
                else:
                    g.add((disease_node, SKOS.closeMatch, URIRef(disease_source_iri)))
    return disease_node


def add_score_node(
    g: Graph, id_number: str, source_idx: str, disease_id: str, score: float, new_uris: dict, i: int, gene_id: str
) -> URIRef:
    """Create and add a score node for gene-disease associations.

    :param g: RDF graph to which the score node will be added.
    :param id_number: Unique identifier for the score node.
    :param source_idx: Source index for the association.
    :param disease_id: Disease identifier associated with the score.
    :param score: Score value for the gene-disease association.
    :param new_uris: Dictionary with updated project base URIs for the nodes.
    :param i: Index or iteration number used for node URI construction.
    :param gene_id: String value of the gene ID
    :return: URIRef for the created score node.
    """
    score_node = URIRef(f"{new_uris['score_base_node']}/{id_number}{i}{source_idx}_{disease_id}{gene_id}")
    g.add((score_node, RDF.type, URIRef(NODE_TYPES["score_node"])))
    g.add(
        (
            score_node,
            URIRef(PREDICATES["sio_has_value"]),
            Literal(score, datatype=XSD.double),
        )
    )
    return score_node


def add_evidence_idx_node(
    g: Graph, id_number: str, source_idx: str, disease_id: str, ei: float, new_uris: dict, i
) -> URIRef:
    """Create and add an evidence index (EI) node to the RDF graph.

    :param g: RDF graph to which the EI node will be added.
    :param id_number: Unique identifier for the EI node.
    :param source_idx: Source index for the association.
    :param disease_id: Disease identifier associated with the EI.
    :param ei: Evidence index value for the gene-disease association.
    :param new_uris: Dictionary with updated project base URIs for the nodes.
    :param i: Index or iteration number used for node URI construction.
    :return: URIRef for the created EI node.
    """
    evidence_idx_node = URIRef(
        f"{new_uris['score_base_node']}/{id_number}{i}{source_idx}_{disease_id}"
    )
    g.add((evidence_idx_node, RDF.type, URIRef(NODE_TYPES["evidence_idx_node"])))
    g.add(
        (
            evidence_idx_node,
            URIRef(PREDICATES["sio_has_value"]),
            Literal(ei, datatype=XSD.double),
        )
    )
    return evidence_idx_node


def add_data_source_node(g: Graph, source: str) -> URIRef:
    """Create and add a data source node to the RDF graph.

    :param g: RDF graph to which the data source node will be added.
    :param source: String containing the name of the source of the data
    :return: URIRef for the created data source node.
    """
    # for source in sources (eg disgenet)
    data_source_name = Literal(source, datatype=XSD.string)
    data_source_url = URIRef(DATA_SOURCES[source])
    g.add((data_source_url, RDF.type, URIRef(NODE_TYPES["data_source_node"])))
    g.add((data_source_url, RDFS.label, data_source_name))
    return data_source_url


def add_gene_disease_associations(
    g: Graph,
    id_number: str,
    source_idx: str,
    gene_node: URIRef,
    disease_data: dict,
    new_uris: dict,
    i: int,
) -> None:
    """Process and add gene-disease association data to the RDF graph.

    :param g: RDF graph to which the associations will be added.
    :param id_number: Unique identifier for the associations.
    :param source_idx: Source index for the associations.
    :param gene_node: URIRef of the gene node associated with the disease data.
    :param disease_data: List of dictionaries containing disease association information.
    :param new_uris: Dictionary with updated project base URIs for the nodes.
    :param i: the index of the row
    """
    data = disease_data
    gene_id = g.value(subject=gene_node, predicate=RDFS.label)
    disease_node = add_disease_node(g, data)
    if disease_node:
        gene_disease_assoc_node = URIRef(
            f"{new_uris['gene_disease_association']}/{id_number}{i}{source_idx}"
        )
        g.add((gene_disease_assoc_node, RDF.type, URIRef(NODE_TYPES["gene_disease_association"])))
        g.add((gene_disease_assoc_node, URIRef(PREDICATES["sio_refers_to"]), gene_node))
        g.add((gene_disease_assoc_node, URIRef(PREDICATES["sio_refers_to"]), disease_node))
        if data.get("score"):
            disease_umlscui = disease_data.get("disease_umlscui", None)
            if disease_umlscui:
                score_node = add_score_node(
                    g=g,
                    id_number=id_number,
                    source_idx=source_idx,
                    score=data["score"],
                    new_uris=new_uris,
                    i=i,
                    disease_id=disease_umlscui,
                    gene_id=gene_id
                )
                g.add(
                    (
                        gene_disease_assoc_node,
                        URIRef(PREDICATES["sio_has_measurement_value"]),
                        score_node,
                    )
                )
        data_source_node = add_data_source_node(g, "DISGENET")
        g.add((gene_disease_assoc_node, URIRef(PREDICATES["sio_has_source"]), data_source_node))


def add_gene_expression_data(
    g: Graph,
    id_number: str,
    source_idx: str,
    gene_node: URIRef,
    expression_data: list,
    experimental_process_data: list,
    new_uris: dict,
) -> None:
    """Process and add gene expression data to the RDF graph.

    :param g: RDF graph to which the expression data will be added.
    :param id_number: Unique identifier for the expression data.
    :param source_idx: Source index for the expression data.
    :param gene_node: URIRef of the gene node associated with the expression data.
    :param expression_data: List of dictionaries containing gene expression information.
    :param experimental_process_data: List of experimental process data.
    :param new_uris: Dictionary with updated project base URIs for the nodes.
    """
    for data in expression_data:
        if not data.get("anatomical_entity_id", None):
            continue

        gene_expression_value_node = URIRef(
            f"{new_uris['gene_expression_value_base_node']}/{id_number}/{source_idx}"
        )
        developmental_stage_node = URIRef(get_iri(data["developmental_stage_id"].replace("_", ":")))
        anatomical_entity_node = URIRef(get_iri(data["anatomical_entity_id"].replace("_", ":")))
        exp_uri = new_uris["gene_expression_value_base_node"]
        anatomical_entity = data["anatomical_entity_id"]
        gene_expression_value_node = URIRef(
            f"{exp_uri}/{id_number}/{source_idx}_{anatomical_entity}"
        )

        g.add(
            (gene_node, URIRef(PREDICATES["sio_has_measurement_value"]), gene_expression_value_node)
        )
        g.add(
            (
                gene_expression_value_node,
                URIRef(PREDICATES["sio_is_associated_with"]),
                anatomical_entity_node,
            )
        )
        g.add(
            (
                gene_expression_value_node,
                URIRef(PREDICATES["sio_is_associated_with"]),
                developmental_stage_node,
            )
        )

        # g.add((gene_node, URIRef(PREDICATES['sio_is_part_of']), cellular_component))
        # g.add((gene_node, URIRef(PREDICATES['sio_is_represented_by']), gene_symbol))

        g.add(
            (gene_expression_value_node, RDF.type, URIRef(NODE_TYPES["gene_expression_value_node"]))
        )
        g.add(
            (
                gene_expression_value_node,
                URIRef(PREDICATES["sio_has_value"]),
                Literal(data["expression_level"], datatype=XSD.double),
            )
        )

        g.add((anatomical_entity_node, RDF.type, URIRef(NODE_TYPES["anatomical_entity_node"])))
        g.add(
            (
                anatomical_entity_node,
                RDFS.label,
                Literal(data["anatomical_entity_name"], datatype=XSD.string),
            )
        )
        g.add(
            (
                developmental_stage_node,
                RDFS.label,
                Literal(data["developmental_stage_name"], datatype=XSD.string),
            )
        )
        g.add(
            (gene_expression_value_node, RDF.type, URIRef(NODE_TYPES["gene_expression_value_node"]))
        )
        g.add((gene_expression_value_node, URIRef(PREDICATES["sio_has_input"]), gene_node))
        g.add(
            (
                gene_node,
                URIRef(PREDICATES["sio_has_output"]),
                gene_expression_value_node,
            )
        )

        # Add experimental node
        for exp in experimental_process_data:
            experimental_process_node = add_experimental_process_node(
                g=g,
                data=exp,
            )
            if experimental_process_node:
                g.add((gene_node, URIRef(PREDICATES["sio_is_part_of"]), experimental_process_node))
                g.add((experimental_process_node, URIRef(PREDICATES["sio_has_part"]), gene_node))
                g.add(
                    (
                        experimental_process_node,
                        URIRef(PREDICATES["sio_has_part"]),
                        anatomical_entity_node,
                    )
                )
                data_source_node = add_data_source_node(g, "Bgee")
                g.add(
                    (
                        gene_expression_value_node,
                        URIRef(PREDICATES["sio_has_source"]),
                        data_source_node,
                    )
                )


def add_tested_substance_node(
    g: Graph,
    inchi: str,
    smiles: str,
    compound_id: str,
    compound_name: str,
):
    """Create and add a tested substance node to the RDF graph.

    :param g: RDF graph to which the tested substance node will be added.
    :param inchi: inchi identifier of the compound.
    :param smiles: smiles identifier of the compound.
    :param compound_id: Compound ID.
    :param compound_name: Name of the compound.
    :return: URIRef for the created tested substance node.
    """
    uri_cas = "https://pubchem.ncbi.nlm.nih.gov/compound/" + str(compound_id).strip("CID")
    tested_substance_node = URIRef((uri_cas))
    g.add((tested_substance_node, RDF.type, URIRef(NODE_TYPES["tested_substance_node"])))
    g.add((tested_substance_node, RDF.type, URIRef(NODE_TYPES["drug_node"])))
    g.add((tested_substance_node, RDFS.label, Literal(compound_name, datatype=XSD.string)))
    g.add(
        (
            tested_substance_node,
            URIRef(PREDICATES["chebi_inchi"]),
            Literal(inchi, datatype=XSD.string),
        )
    )
    g.add(
        (
            tested_substance_node,
            URIRef(PREDICATES["chebi_smiles"]),
            Literal(smiles, datatype=XSD.string),
        )
    )
    g.add(
        (
            tested_substance_node,
            URIRef(PREDICATES["cheminf_compound_id"]),
            Literal(compound_id, datatype=XSD.string),
        )
    )
    return tested_substance_node


def add_experimental_process_node(
    g: Graph,
    data: dict,
):
    """Create and add an experimental process node to the RDF graph.

    :param g: RDF graph to which the experimental process node will be added.
    :param data: List of dictionaries containing experimental process information.
    :return: URIRef for the created experimental process node.
    """
    pubchem_assay_id = data.get("pubchem_assay_id", None)
    if pubchem_assay_id:
        pubchem_assay_iri = "https://pubchem.ncbi.nlm.nih.gov/bioassay/" + str(
            pubchem_assay_id
        ).strip("AID")
        assay_type = data["assay_type"]
        inchi = data["inchi"]
        outcome = data["outcome"]
        compound_cid = data["compound_cid"]
        compound_name = data["compound_name"]
        smiles = data["smiles"]
        experimental_process_node = URIRef(pubchem_assay_iri)
        g.add(
            (experimental_process_node, RDF.type, URIRef(NODE_TYPES["experimental_process_node"]))
        )
        g.add((experimental_process_node, RDFS.label, Literal(assay_type, datatype=XSD.string)))
        g.add(
            (
                experimental_process_node,
                DC.identifier,
                Literal(pubchem_assay_id, datatype=XSD.string),
            )
        )
        # has tested substance
        tested_substance_node = add_tested_substance_node(
            g=g, inchi=inchi, smiles=smiles, compound_id=compound_cid, compound_name=compound_name
        )
        g.add(
            (experimental_process_node, URIRef(PREDICATES["sio_has_input"]), tested_substance_node)
        )
        # has outcome
        g.add((experimental_process_node, URIRef(PREDICATES["sio_has_output"]), Literal(outcome)))
        data_source_node = add_data_source_node(g, "PubChem")
        g.add((experimental_process_node, URIRef(PREDICATES["sio_has_source"]), data_source_node))
        return experimental_process_node


def add_pathway_node(g: Graph, data: dict, source: str):
    """Create and add a pathway node to the RDF graph.

    :param g: RDF graph to which the pathway node will be added.
    :param data: Dictionary containing pathway information.
    :param source: Source of the pathway information (e.g., WikiPathways, Reactome).
    :return: URIRef for the created pathway node.
    """
    pathway_label = data.get("pathway_label", None)
    pathway_id = data.get("pathway_id", None)

    if pathway_id:
        pathway_iri = ""
        iri_source = None
        if source == "WikiPathways":
            pathway_iri = "https://www.wikipathways.org/pathways/" + str(pathway_id)
            iri_source = "https://www.wikipathways.org/"

        if source == "OpenTargets_reactome":
            pathway_iri = "https://reactome.org/content/detail/" + str(pathway_id)
            iri_source = "https://reactome.org/"
            source = "Reactome"
        if source == "MINERVA":
            pathway_iri = "https://minerva-net.lcsb.uni.lu/api/" + str(pathway_id)
            iri_source = "https://minerva-net.lcsb.uni.lu/"
        pathway_node = URIRef(pathway_iri)
        g.add((pathway_node, RDF.type, URIRef(NODE_TYPES["pathway_node"])))
        g.add((pathway_node, RDFS.label, Literal(pathway_label, datatype=XSD.string)))
        if iri_source:
            g.add((pathway_node, URIRef(PREDICATES["sio_has_source"]), URIRef(iri_source)))
            g.add((URIRef(iri_source), RDFS.label, Literal(source, datatype=XSD.string)))
            # data_source_node = add_data_source_node(g, source)
            g.add((URIRef(iri_source), RDF.type, URIRef(NODE_TYPES["data_source_node"])))
        return pathway_node


def add_drug_node(g: Graph, compound: dict, protein_node: URIRef) -> URIRef:
    """Create and add a compound node to the RDF graph.

    :param g: RDF graph to which the compound node will be added.
    :param compound: Dictionary containing compound information.
    :param protein_node: URIRef of the protein node associated with the compound.
    :return: URIRef for the created compound node.
    """
    chembl_id = compound.get("chembl_id", None)
    drugbank_id = compound.get("drugbank_id", None)
    compound_name = compound.get("compound_name", None)
    compound_cid = compound.get("compound_cid", None)
    is_approved = compound.get("is_approved", None)
    clincal_trial_phase = compound.get("clincal_trial_phase", None)
    relation = compound.get("relation", None)
    drug_node = URIRef(f"https://www.ebi.ac.uk/chembl/compound_report_card/{chembl_id}")
    g.add((drug_node, RDFS.label, Literal(str(compound_name), datatype=XSD.string)))
    data_source_node = add_data_source_node(g, "OpenTargets_reactome")
    g.add((drug_node, URIRef(PREDICATES["sio_has_source"]), data_source_node))
    if is_approved:
        g.add(
            (
                drug_node,
                RDF.type,  # TODO check
                URIRef(NODE_TYPES["approved_drug"]),
            )
        )
    else:
        g.add((drug_node, RDF.type, URIRef(NODE_TYPES["tested_substance_node"])))
    if relation in MOAS:
        relation_iri = MOAS[relation]
        g.add((drug_node, URIRef(relation_iri), protein_node))
    if clincal_trial_phase:
        clinical_phase_iri = CLINICAL_PHASES[str(clincal_trial_phase)]
        g.add(
            (
                drug_node,
                URIRef(PREDICATES["sio_has_value"]),
                URIRef(clinical_phase_iri),
            )
        )
    for source_id in [drugbank_id, compound_cid]:
        if source_id:
            iri = None
            if source_id == drugbank_id:
                iri = f"https://go.drugbank.com/drugs/{source_id}"
            if source_id == compound_cid:
                iri = "https://pubchem.ncbi.nlm.nih.gov/compound/" + str(compound_cid)
            if iri:
                id_node = URIRef(iri)
                g.add((drug_node, OWL.sameAs, id_node))
                g.add((id_node, OWL.sameAs, drug_node))
                g.add((id_node, RDFS.label, Literal(compound_name, datatype=XSD.string)))
                g.add((id_node, RDF.type, URIRef(NODE_TYPES["tested_substance_node"])))
            ae_list = compound.get("adverse_effect", None)
            if ae_list:
                for i in compound["adverse_effect"]:
                    ae = i.get("name", None)
                    if ae:
                        ae_node = add_ae_node(g, ae)
                        if ae_node:
                            g.add((ae_node, URIRef(PREDICATES["is_preceded_by"]), drug_node))
                            g.add((drug_node, URIRef(PREDICATES["precedes"]), ae_node))
    return drug_node


def add_ae_node(g: Graph, ae: str) -> URIRef:
    """Create and add an adverse event node to the RDF graph.

    :param g: RDF graph to which the adverse event node will be added.
    :param ae: Name of the adverse event.
    :return: URIRef for the created adverse event node.
    """
    if ae:
        ae_f = str(ae).replace(" ", "_")
        ae_node = URIRef(f"https://biodatafuse.org/rdf/ae/{ae_f}")
        g.add((ae_node, RDFS.label, Literal(ae, datatype=XSD.string)))
        g.add((ae_node, RDF.type, URIRef(NODE_TYPES["adverse_event_node"])))
        return ae_node
    else:
        return None


def add_go_cpf(g: Graph, process_data: dict) -> URIRef:
    """Create and add a Gene Ontology (GO) node to the RDF graph.

    :param g: RDF graph to which the GO node will be added.
    :param process_data: Dictionary containing Gene Ontology information.
    :return: URIRef for the created GO node.
    """
    curie = process_data["go_id"]
    if curie:
        iri = get_iri(curie)
        label = process_data["go_name"]
        go_type = (
            URIRef(GO_TYPES[process_data["go_type"]])
            if process_data["go_type"] in GO_TYPES
            else None
        )
        go_cpf = URIRef(iri)
        g.add((go_cpf, RDFS.label, Literal(label, datatype=XSD.string)))
        if go_type:
            g.add((go_cpf, RDFS.subClassOf, go_type))
        data_source_node = add_data_source_node(g, "OpenTargets_reactome")
        g.add((go_cpf, URIRef(PREDICATES["sio_has_source"]), data_source_node))
        return go_cpf
    else:
        return None


def add_metadata(
    g: Graph, graph_uri: str, metadata: dict, version_iri=None, author=None, orcid=None
):
    """
    Add metadata to the RDF graph, including creation date, version, author, and ORCID.

    :param g: The RDF graph to which metadata is added.
    :param graph_uri: URI identifying the RDF graph.
    :param metadata: Combined metadata for a BioDatafuse query.
    :param version_iri: Version IRI to add.
    :param author: Author's name.
    :param orcid: Author's ORCID.
    """
    # Automatically get the current date and time in ISO 8601 format
    creation_date = datetime.utcnow().isoformat() + "Z"

    # Define the URI for the graph resource
    graph_resource = URIRef(graph_uri)

    # Add the creation date to the graph resource
    g.add((graph_resource, DCTERMS.created, Literal(creation_date, datatype=XSD.dateTime)))

    if version_iri:
        g.add((graph_resource, DCTERMS.identifier, URIRef(version_iri)))

    if orcid:
        orcid_node = URIRef(orcid)
        g.add((orcid_node, OWL.sameAs, Literal(author, datatype=XSD.string)))
        g.add((graph_resource, DCTERMS.creator, orcid_node))
    # Metadata file: add version, api version, and dates to sources
    api_version = None
    version = None
    for source in [
        "DISGENET",
        "Open Targets GraphQL & REST API Beta",
        "MINERVA",
        "WikiPathways",
        "StringDB",
        "BridgeDb",
    ]:
        entries = [
            item for item in metadata if isinstance(item, dict) and item.get("datasource") == source
        ]
        for entry in entries:
            data_version = None
            year = None
            month = None
            version = None
            api_version = None
            # date = None
            url_service = None
            source_node = None
            # input_type = entry.get("query").get("input_type")
            # date = entry.get("query").get("date")
            query = entry.get("query", None)
            if query:
                url_service = query.get("url", None)
            source = entry.get("source", None)
            if source == "Open Targets GraphQL & REST API Beta":
                source_node = URIRef(DATA_SOURCES["OpenTargets_reactome"])
                g.add(
                    (
                        source_node,
                        RDFS.label,
                        Literal("The Open Targets Platform", datatype=XSD.string),
                    )
                )
                metadata_f = entry.get("metadata", None)
                if metadata_f:
                    data_version = metadata_f.get("data_version", None)
                    if data_version:
                        year = data_version.get("year")
                        month = data_version.get("month")
                        version = f"{year}-{month}-01"
                source_version = metadata_f.get("source_version") if metadata_f else None
                api_version_data = source_version.get("apiVersion") if source_version else None
                if api_version_data:
                    api_version = ".".join([str(i) for i in api_version_data.values()])
                else:
                    api_version = None
            elif source == "DISGENET":
                source_node = URIRef(DATA_SOURCES[source])
                g.add(
                    (
                        source_node,
                        RDFS.label,
                        Literal("DisGeNET", datatype=XSD.string),
                    )
                )
                if metadata_f:
                    data_version = metadata_f.get("version", None)
                    version = metadata_f.get("version", None)

            elif source == "MINERVA":
                source_node = URIRef(DATA_SOURCES[source])
                # project = entry.get('query').get('MINERVA project')
                metadata_f = entry.get("metadata", None)
                if metadata_f:
                    version = metadata_f.get("source_version")
                g.add(
                    (
                        source_node,
                        RDFS.label,
                        Literal("The MINERVA Platform", datatype=XSD.string),
                    )
                )

            elif source == "WikiPathways":
                metadata_f = entry.get("metadata", None)
                if metadata_f:
                    version = metadata_f.get("source_version", None)
                source_node = URIRef(DATA_SOURCES[source])
                g.add(
                    (
                        source_node,
                        RDFS.label,
                        Literal("WikiPathways", datatype=XSD.string),
                    )
                )

            elif source == "BridgeDb":  # Several metadata fields left unRDFied
                source_node = URIRef(DATA_SOURCES[source])
                g.add(
                    (
                        source_node,
                        RDFS.label,
                        Literal("BridgeDb", datatype=XSD.string),
                    )
                )
                metadata_f = entry.get("metadata", None)
                if metadata_f:
                    version = metadata_f.get("bridgedb.version", None)
                    api_version = metadata_f.get("webservice.version", None)

            elif source == "StringDB":
                source_node = URIRef(DATA_SOURCES[source])
                g.add(
                    (
                        source_node,
                        RDFS.label,
                        Literal("STRING", datatype=XSD.string),
                    )
                )

            # Add api node for source
            if url_service:
                api_node = URIRef(url_service)
                g.add((api_node, RDF.type, URIRef("https://schema.org/WebAPI")))
            if source_node:
                g.add((api_node, URIRef("https://schema.org/provider"), source_node))
                g.add((source_node, RDF.type, URIRef(NODE_TYPES["data_source_node"])))
                if api_version:
                    g.add(
                        (
                            api_node,
                            URIRef("http://www.geneontology.org/formats/oboInOwl#version"),
                            Literal(api_version),
                        )
                    )
            if version:
                g.add(
                    (
                        source_node,
                        URIRef("http://www.geneontology.org/formats/oboInOwl#version"),
                        Literal(version),
                    )
                )


def add_transporter_inhibitor_node(g: Graph, transporter_inhibitor_data: dict, base_uri: str):
    """Add a transporter inhibitor node.

    :param g: RDFLib graph
    :param transporter_inhibitor_data: dictionary with the membrane-compound interaction data
    :param base_uri: The project base uri
    """
    data = transporter_inhibitor_data
    compound_name = data.get("compound_name", None)
    inchikey = data.get("inchikey", None)
    smiles = data.get("smiles", None)
    compound_cid = data.get("compound_cid", None)
    molmedb_id = data.get("molmedb_id", None)
    # source_pmid = data.get("source_pmid", None)
    chebi_id = data.get("chebi_id", None)
    drugbank_id = data.get("drugbank_id", None)
    uniprot_trembl_id = data.get("uniprot_trembl_id", None)
    if compound_cid:
        drug_node = URIRef(f"https://pubchem.ncbi.nlm.nih.gov/compound/{compound_cid}")
        g.add((drug_node, RDFS.label, Literal(compound_name, datatype=XSD.string)))
        g.add(
            (
                drug_node,
                URIRef(PREDICATES["chebi_inchi"]),
                Literal(inchikey, datatype=XSD.string),
            )
        )
<<<<<<< HEAD
        g.add((drug_node, URIRef(PREDICATES["chebi_smiles"]), Literal(smiles)))
        g.add((drug_node, OWL.sameAs, URIRef(f"https://molmedb.upol.cz/mol/{molmedb_id}")))
        g.add((drug_node, OWL.sameAs, URIRef(f"https://identifiers.org/CHEBI:{chebi_id}")))
        g.add(
            (drug_node, OWL.sameAs, URIRef(f"https://www.drugbank.ca/drugs/{drugbank_id}"))
        )
=======
        g.add((compound_node, URIRef(PREDICATES["chebi_smiles"]), Literal(smiles)))
        g.add((compound_node, OWL.sameAs, URIRef(f"https://molmedb.upol.cz/mol/{molmedb_id}")))
        g.add((compound_node, OWL.sameAs, URIRef(f"https://identifiers.org/CHEBI:{chebi_id}")))
        g.add((compound_node, OWL.sameAs, URIRef(f"https://www.drugbank.ca/drugs/{drugbank_id}")))
>>>>>>> 5a0338ac
        g.add(
            (
                URIRef(f"https://www.uniprot.org/uniprotkb/{uniprot_trembl_id}"),
                URIRef(PREDICATES["sio_has_part"]),
                drug_node,
            )
        )
        g.add(
            (
                URIRef(f"https://identifiers.org/CHEBI:{chebi_id}"),
                RDF.type,
                "https://purl.obolibrary.org/CHEMINF_000407",
            )
        )
        g.add(
            (
                URIRef(f"https://www.drugbank.ca/drugs/{drugbank_id}"),
                RDF.type,
                "https://purl.obolibrary.org/CHEMINF_000406",
            )
        )
        inhibition_node = URIRef(base_uri + f"inhibition/{uniprot_trembl_id}_{compound_cid}")
        g.add(
            (
                URIRef(f"https://www.uniprot.org/uniprotkb/{uniprot_trembl_id}"),
                URIRef(PREDICATES["sio_is_part_of"]),
                inhibition_node,
            )
        )
        g.add(
            (
                drug_node,
                URIRef(PREDICATES["sio_is_part_of"]),
                inhibition_node,
            )
        )
        g.add(
            (
                inhibition_node,
                RDF.type,
                URIRef("https://purl.obolibrary.org/GO_0032410"),
            )
        )
        g.add(
            (
                URIRef(f"https://www.uniprot.org/uniprotkb/{uniprot_trembl_id}"),
                RDF.type,
                URIRef(NODE_TYPES["protein_node"]),
            )
        )


def add_ppi_data(
    g: Graph, protein_node: URIRef, protein_name: str, entry: dict, base_uri: str, new_uris: dict
) -> URIRef:
    """Add a protein protein interaction node.

    :param g: RDFLib graph
    :param protein_node: URIRef for the target protein
    :param protein_name: the name of the target protein
    :param entry: the ppi dictionary
    :param base_uri: the base URI for the project
    :param new_uris: dictionary with project node URIs
    :return: a ppi URIRef node
    """
    stringdb_link_to = entry.get("stringdb_link_to", None)
    ensembl = entry.get("Ensembl", None)
    score = entry.get("score", None)
    if score:
        score = float(score)
        # Nodes
        ppi_node = URIRef(base_uri + f"ppi/{protein_name}_{ensembl}")
        g.add(
            (
                ppi_node,
                RDF.type,
                URIRef(NODE_TYPES["ppi_node"]),
            )
        )
        g.add(
            (
                URIRef(f"https://www.uniprot.org/uniprotkb/{stringdb_link_to}"),
                RDF.type,
                URIRef(NODE_TYPES["protein_node"]),
            )
        )
        g.add(
            (
                ppi_node,
                URIRef(PREDICATES["sio_has_part"]),
                URIRef(f"https://www.uniprot.org/uniprotkb/{stringdb_link_to}"),
            )
        )
        g.add(
            (
                ppi_node,
                URIRef(PREDICATES["sio_has_part"]),
                protein_node,
            )
        )
        g.add(
            (
                URIRef(f"https://www.uniprot.org/uniprotkb/{stringdb_link_to}"),
                URIRef(PREDICATES["sio_is_part_of"]),
                ppi_node,
            )
        )
        g.add(
            (
                URIRef(f"https://www.uniprot.org/uniprotkb/{stringdb_link_to}"),
                RDF.type,
                URIRef(NODE_TYPES["protein_node"]),
            )
        )
        g.add(
            (
                URIRef(f"https://www.uniprot.org/uniprotkb/{stringdb_link_to}"),
                RDFS.label,
                ppi_node,
            )
        )
        g.add(
            (
                URIRef(f"http://identifiers.org/ensembl/{ensembl}"),
                OWL.sameAs,
                URIRef(f"https://www.uniprot.org/uniprotkb/{stringdb_link_to}"),
            )
        )
        g.add(
            (
                URIRef(f"http://identifiers.org/ensembl/{ensembl}"),
                OWL.sameAs,
                URIRef(f"https://www.uniprot.org/uniprotkb/{stringdb_link_to}"),
            )
        )
        g.add(
            (
                URIRef(f"http://identifiers.org/ensembl/{ensembl}"),
                RDF.type,
                URIRef(NODE_TYPES["protein_node"]),
            )
        )
        score_node = URIRef(f"{new_uris['score_base_node']}/{protein_name}_{ensembl}")
        g.add((ppi_node, URIRef(PREDICATES["sio_has_measurement_value"]), score_node))
        g.add((score_node, RDF.type, URIRef(NODE_TYPES["score_node"])))
        g.add(
            (
                score_node,
                URIRef(PREDICATES["sio_has_value"]),
                Literal(score, datatype=XSD.double),
            )
        )
        return ppi_node


def add_literature_based_data(
    g: Graph,
    entry: dict,
    gene_node: URIRef
):
    """Add a literature based node.

    :param g: RDFLib graph
    :param entry: the literature based data dictionary
    :param gene_node: The gene URIRef
    """
    source = entry.get("source", None)
    if source:
        if "PMID" in source:
            source = source.split(": ")[1]
            identifier = entry["id"]
            label = entry["disease_name"]
            source_url = f"https://pubmed.ncbi.nlm.nih.gov/{source}"
            g.add((URIRef(source_url), RDF.type, URIRef(NODE_TYPES["article"])))
            g.add(
                (
                    URIRef(source_url),
                    URIRef(PREDICATES["sio_refers_to"]),
                    URIRef(f"https://biodatafuse.org/identifiers/{identifier}"),
                )
            )
            g.add(
                (
                    URIRef(source_url),
                    URIRef(PREDICATES["sio_refers_to"]),
                    gene_node,
                )
            )
            g.add(
                (
                    URIRef(f"https://biodatafuse.org/identifiers/{identifier}"),
                    RDFS.label,
                    Literal(label, datatype=XSD.string),
                )
            )
            g.add(
                (
                    URIRef(f"https://biodatafuse.org/identifiers/{identifier}"),
                    RDF.type,
                    URIRef(NODE_TYPES["disease_node"]),
                )
            )


def generate_rdf(
    df: pd.DataFrame, base_uri: str, version_iri: str, author: str, orcid: str, metadata: dict
) -> Graph:
    """Generate an RDF graph from the provided DataFrame.

    :param df: DataFrame containing the data to be converted to RDF.
    :param base_uri: Base URI to use for the nodes in the graph.
    :param version_iri: Version IRI to use as the graph URI and add metadata.
    :param author: Author's name.
    :param orcid: Author's ORCID.
    :param metadata: Combined metadata for a BioDatafuse query.
    :return: RDF graph constructed from the DataFrame.
    """
    g = Graph()
    # Load ontology or base RDF
    with resources.path("pyBiodatafuse.resources", "biodatafuse.owl") as owl_path:
        g.parse(owl_path)

    # Define the base URI and namespace bindings
    new_uris = URIS
    for key, value in new_uris.items():
        new_value = base_uri + value
        new_uris[key] = new_value
        g.bind(key, new_value)

    for key, value in NAMESPACE_BINDINGS.items():
        g.bind(key, value)

    df = df.applymap(replace_na_none)

    for i, row in df.iterrows():
        # Unpack the relevant columns
        source_idx = row.get("identifier", None)
        source_namespace = row.get("identifier.source", None)
        target_idx = row.get("target", None)
        target_namespace = row.get("target.source", None)
        expression_data = row.get(BGEE_GENE_EXPRESSION_LEVELS_COL, None)
        experimental_process_data = row.get("PubChem_assays", None)
        processes_data = row.get("OpenTargets_go", None)
        compound_data = row.get("OpenTargets_gene_compounds", None)
        literature_based_data = row.get("literature_based_info", None)
        transporter_inhibitor_data = row.get("MolMeDB_transporter_inhibitor", None)
        stringdb_data = row.get("StringDB_ppi", None)
        # molmedb_data = row.get("MolMeDB_transporter_inhibitor", None)
        disease_data = []
        for source in [DISGENET_DISEASE_COL, OPENTARGETS_DISEASE_COL]:
            source_el = row.get(source)
            if isinstance(source_el, list):
                disease_data += source_el

        if (
            pd.isna(source_idx)
            or pd.isna(source_namespace)
            or pd.isna(target_idx)
            or pd.isna(target_namespace)
        ):
            continue

        source_curie = normalize_curie(f"{source_namespace}:{source_idx}")
        target_curie = normalize_curie(f"{target_namespace}:{target_idx}")

        if not source_curie or not target_curie:
            continue

        id_number = f"{i:06d}"
        gene_node, protein_node = add_gene_protein_nodes(g, row)

        if len(disease_data) > 0:
            for j, disease in enumerate(disease_data):
                add_gene_disease_associations(
                    g, id_number, source_idx, gene_node, disease, new_uris, j
                )
        if expression_data:
            add_gene_expression_data(
                g,
                id_number,
                source_idx,
                gene_node,
                expression_data,
                experimental_process_data,
                new_uris,
            )

        for source in ["WikiPathways", "MINERVA", "OpenTargets_reactome"]:
            if row.get(source, None):
                for pathway_data in row[source]:
                    if pathway_data["pathway_id"]:
                        pathway_node = add_pathway_node(g=g, data=pathway_data, source=source)
                        g.add((gene_node, URIRef(PREDICATES["sio_is_part_of"]), pathway_node))
                        g.add((protein_node, URIRef(PREDICATES["sio_is_part_of"]), pathway_node))
                        g.add((pathway_node, URIRef(PREDICATES["sio_has_part"]), gene_node))
                        g.add(
                            (
                                pathway_node,
                                URIRef(PREDICATES["sio_has_source"]),
                                URIRef(DATA_SOURCES[source]),
                            )
                        )

        if processes_data:
            for process_data in processes_data:
                go_cpf = add_go_cpf(g, process_data)
                if go_cpf:
                    g.add((gene_node, URIRef(PREDICATES["sio_is_part_of"]), go_cpf))
                    g.add((go_cpf, URIRef(PREDICATES["sio_has_part"]), gene_node))

        if compound_data:
            for compound in compound_data:
                add_drug_node(g, compound, protein_node)

        if literature_based_data:
            if isinstance(literature_based_data, list):
                entries = literature_based_data
                for entry in entries:
                    add_literature_based_data(g, entry, gene_node)
            elif isinstance(literature_based_data, dict):
                entry = literature_based_data
                add_literature_based_data(g, entry, gene_node)

        if transporter_inhibitor_data:
            for entry in transporter_inhibitor_data:
                add_transporter_inhibitor_node(g, entry, base_uri)
        if stringdb_data and isinstance(stringdb_data, list):
            protein_name = f"{row.target}_protein"
            for entry in stringdb_data:
                if entry.get("Ensembl", None):
                    add_ppi_data(g, protein_node, protein_name, entry, base_uri, new_uris)

    # Add metadata to the RDF graph
    add_metadata(
        g=g,
        version_iri=version_iri,
        author=author,
        orcid=orcid,
        metadata=metadata,
        graph_uri=version_iri,
    )

    return g<|MERGE_RESOLUTION|>--- conflicted
+++ resolved
@@ -75,12 +75,8 @@
         g.add((gene_node, RDF.type, URIRef(NODE_TYPES["gene_node"])))
         g.add((gene_node, RDFS.label, Literal(row["identifier"], datatype=XSD.string)))
         g.add((protein_node, URIRef(PREDICATES["has_gene_template"]), gene_node))
-<<<<<<< HEAD
         g.add((protein_node, RDF.type, URIRef(NODE_TYPES['protein_node'])))
         g.add((protein_node, RDFS.label, Literal(f"{target}xProtein", datatype=XSD.string)))
-=======
-        g.add((protein_node, RDF.type, URIRef(NODE_TYPES["protein_node"])))
->>>>>>> 5a0338ac
         return [gene_node, protein_node]
     else:
         return None
@@ -799,19 +795,12 @@
                 Literal(inchikey, datatype=XSD.string),
             )
         )
-<<<<<<< HEAD
         g.add((drug_node, URIRef(PREDICATES["chebi_smiles"]), Literal(smiles)))
         g.add((drug_node, OWL.sameAs, URIRef(f"https://molmedb.upol.cz/mol/{molmedb_id}")))
         g.add((drug_node, OWL.sameAs, URIRef(f"https://identifiers.org/CHEBI:{chebi_id}")))
         g.add(
             (drug_node, OWL.sameAs, URIRef(f"https://www.drugbank.ca/drugs/{drugbank_id}"))
         )
-=======
-        g.add((compound_node, URIRef(PREDICATES["chebi_smiles"]), Literal(smiles)))
-        g.add((compound_node, OWL.sameAs, URIRef(f"https://molmedb.upol.cz/mol/{molmedb_id}")))
-        g.add((compound_node, OWL.sameAs, URIRef(f"https://identifiers.org/CHEBI:{chebi_id}")))
-        g.add((compound_node, OWL.sameAs, URIRef(f"https://www.drugbank.ca/drugs/{drugbank_id}")))
->>>>>>> 5a0338ac
         g.add(
             (
                 URIRef(f"https://www.uniprot.org/uniprotkb/{uniprot_trembl_id}"),
@@ -1140,6 +1129,7 @@
                 add_transporter_inhibitor_node(g, entry, base_uri)
         if stringdb_data and isinstance(stringdb_data, list):
             protein_name = f"{row.target}_protein"
+            protein_name = f"{row.target}_protein"
             for entry in stringdb_data:
                 if entry.get("Ensembl", None):
                     add_ppi_data(g, protein_node, protein_name, entry, base_uri, new_uris)
