--- conflicted
+++ resolved
@@ -94,14 +94,11 @@
 PUBCHEM_COMPOUND_ASSAYS_COL = f"{PUBCHEM}_assays"
 STRING_INTERACT_COL = f"{STRING}_interactions"
 WIKIDATA_CC_COL = f"{WIKIDATA}_cellular_components"
-<<<<<<< HEAD
 AOPWIKIRDF = "aop_gene"  # todo fix this
-=======
+AOPWIKI_COMPOUND_COL = "pubchem_compound"  # todo fix this
 WIKIPATHWAYS_MOLECULAR_COL = f"{WIKIPATHWAYS}_molecular"
 WIKIPATHWAYS_PATHWAY_COL = f"{WIKIPATHWAYS}_pathway"
-AOPWIKI_GENE_COL = "aop_gene"  # todo fix this
->>>>>>> 9f8f791a
-AOPWIKI_COMPOUND_COL = "pubchem_compound"  # todo fix this
+AOPWIKI_GENE_COL = "aop_gene"  #
 
 # Ontologies and vocabularies namespaces
 PUBCHEM_COMPOUND = "PubChem Compound"
@@ -229,6 +226,7 @@
 DISGENET_SCORE = "score"
 DISGENET_EI = "ei"
 DISGENET_EL = "el"
+DISGENET_SCORE = "score"
 
 DISGENET_DISEASE_OUTPUT_DICT = {
     DISEASE_NAME: str,
@@ -680,6 +678,32 @@
     LABEL: GENE_PATHWAY_EDGE_LABEL,
 }
 
+# molecular pathway node
+MOLECULAR_PATHWAY_NODE_LABEL = "Pathway"
+MOLECULAR_PATHWAY_NODE_MAIN_LABEL = "pathway_id"
+WIKIPATHWAYS_MOLECULAR_NODE_ATTRS = {
+    "pathway_id": "str",
+    "pathway_label": "str",
+    "id": "str",
+    "labels": MOLECULAR_PATHWAY_NODE_LABEL,
+}
+WIKIPATHWAYS_MOLECULAR_EDGE_ATTRS = {"interaction_type": "str", "rhea_id": str}
+MOLECULAR_GENE_PATHWAY_EDGE_LABEL = "part_of"
+MOLECULAR_INTERACTION_EDGE_ATTRS = {"interaction_type": "str", "rhea_id": str}
+# GO nodes
+# Open Targets - GO processes
+GO_BP_NODE_LABEL = "Biological Process"
+GO_MF_NODE_LABEL = "Molecular Function"
+GO_CC_NODE_LABEL = "Cellular Component"
+GO_NODE_MAIN_LABEL = "go_id"
+GO_NODE_ATTRS = {
+    "datasource": OPENTARGETS,
+    "name": None,
+    "id": None,
+    "labels": None,
+}
+GENE_GO_EDGE_LABEL = "part_of"
+GENE_GO_EDGE_ATTRS = {"datasource": OPENTARGETS, "label": GENE_GO_EDGE_LABEL}
 # IntAct interactions
 SPECIES = "species"
 INTACT_INTERACTION_TYPE = "interaction_type"
@@ -746,44 +770,17 @@
 WIKIPATHWAYS_NODE_ATTRS.update({DATASOURCE: WIKIPATHWAYS, ID: None, LABEL: None, GENE_COUNTS: None})
 
 
-<<<<<<< HEAD
-# molecular pathway node
-MOLECULAR_PATHWAY_NODE_LABELS = "Pathway"
-MOLECULAR_PATHWAY_NODE_MAIN_LABEL = "pathway_id"
-MOLECULAR_GENE_NODE_ATTRS = {"datasource": WIKIPATHWAYS, "label": ""}
-WIKIPATHWAYS_MOLECULAR_NODE_ATTRS = {
-    "pathway_id": "str",
-    "pathway_label": "str",
-    "id": "str",
-    "labels": MOLECULAR_PATHWAY_NODE_LABELS,
-}
-WIKIPATHWAYS_MOLECULAR_EDGE_ATTRS = {"interaction_type": "str", "rhea_id": str}
-MOLECULAR_GENE_PATHWAY_EDGE_LABEL = "part_of"
-MOLECULAR_INTERACTION_EDGE_ATTRS = {"interaction_type": "str", "rhea_id": str}
-# GO nodes
-# Open Targets - GO processes
-GO_BP_NODE_LABELS = "Biological Process"
-GO_MF_NODE_LABELS = "Molecular Function"
-GO_CC_NODE_LABELS = "Cellular Component"
-GO_NODE_MAIN_LABEL = "go_id"
-GO_NODE_ATTRS = {
-    "datasource": OPENTARGETS,
-    "name": None,
-    "id": None,
-    "labels": None,
-=======
 MOLECULAR_PATHWAY_NODE_MAIN_LABEL = PATHWAY_ID
 MOLECULAR_GENE_NODE_ATTRS = PATHWAY_NODE_ATTRS.copy()
-MOLECULAR_PATHWAY_NODE_ATTRS = {
-    PATHWAY_ID: "str",
-    PATHWAY_LABEL: "str",
-    ID: "str",
-    LABEL: PATHWAY_NODE_LABEL,
->>>>>>> 9f8f791a
-}
+# MOLECULAR_PATHWAY_NODE_ATTRS = {
+#    PATHWAY_ID: "str",
+#    PATHWAY_LABEL: "str",
+#    ID: "str",
+#    LABEL: PATHWAY_NODE_LABEL,
+# }
 
 WIKIPATHWAYS_INTERACTION_TYPE = "interaction_type"
-MOLECULAR_INTERACTION_EDGE_ATTRS = GENE_PATHWAY_EDGE_ATTRS.copy()
+# MOLECULAR_INTERACTION_EDGE_ATTRS = GENE_PATHWAY_EDGE_ATTRS.copy()
 MOLECULAR_INTERACTION_EDGE_ATTRS.update(
     {
         WIKIPATHWAYS_INTERACTION_TYPE: None,
@@ -950,16 +947,15 @@
     LABEL: GENE_DISEASE_EDGE_LABEL,
 }
 
-<<<<<<< HEAD
 # Wikidata
 
 
 # AOPWIKI
 
-KEY_EVENT_NODE_LABELS = "Key Event"
-MIE_NODE_LABELS = "Molecular Initiating Event"
-AOP_NODE_LABELS = "Adverse Outcome Pathway"
-AO_NODE_LABELS = "Adverse Outcome"
+KEY_EVENT_NODE_LABEL = "Key Event"
+MIE_NODE_LABEL = "Molecular Initiating Event"
+AOP_NODE_LABEL = "Adverse Outcome Pathway"
+AO_NODE_LABEL = "Adverse Outcome"
 
 # AOPWIKI Edge Labels
 AOP_GENE_EDGE_LABEL = "associated_with"  # Gene to AOP edge
@@ -972,10 +968,10 @@
     "relation": None,
     "label": None,
 }
-AOP_NODE_LABELS = "Adverse Outcome Pathway"
-MIE_NODE_LABELS = "Molecular Initiating Event"
-KE_NODE_LABELS = "Key Event"
-AO_NODE_LABELS = "Adverse Outcome"
+AOP_NODE_LABEL = "Adverse Outcome Pathway"
+MIE_NODE_LABEL = "Molecular Initiating Event"
+KE_NODE_LABEL = "Key Event"
+AO_NODE_LABEL = "Adverse Outcome"
 
 AOPWIKI_NODE_ATTRS = {
     "datasource": AOPWIKIRDF,
@@ -984,11 +980,6 @@
     "organ": None,
     "labels": None,
 }
-=======
-"""
-RDF Specific constants
-"""
->>>>>>> 9f8f791a
 
 # Mapper from namespace to BridgeDB datasource
 COMPOUND_NAMESPACE_MAPPER = {"pubchem.compound": "PubChem Compound", "CHEMBL": "ChEMBL compound"}
@@ -1147,7 +1138,6 @@
     "INVERSE AGONIST": f"{NAMESPACE_BINDINGS['obo']}RO_0018028",
 }
 
-<<<<<<< HEAD
 # Data sources
 
 DATA_SOURCES = {
@@ -1161,11 +1151,9 @@
     MOLMEDB: "https://molmedb.upol.cz",
     PUBCHEM: "https://pubchem.ncbi.nlm.nih.gov/",
     WIKIDATA: "https://wikidata.org",
-    OPENTARGETS_REACTOME: "https://www.opentargets.org/",
+    OPENTARGETS: "https://www.opentargets.org/",
     AOPWIKIRDF: "https://aopwiki.rdf.bigcat-bioinformatics.org",
 }
-=======
->>>>>>> 9f8f791a
 
 DISEASE_IDENTIFIER_TYPES = [
     "HPO",
@@ -1238,12 +1226,9 @@
     "TTD Drug": "http://db.idrblab.net/ttd/data/drug/details/",
     "Wikidata": "https://www.wikidata.org/wiki/",
     "Wikipedia": "https://en.wikipedia.org/wiki/",
-<<<<<<< HEAD
     "aopwiki": "https://identifiers.org/",
-=======
     "WikiPathways": "https://www.wikipathways.org/",
     "Reactome": "https://reactome.org/",
     "Minerva": "https://minerva-net.lcsb.uni.lu/",
     # TODO ADD ALL
->>>>>>> 9f8f791a
 }