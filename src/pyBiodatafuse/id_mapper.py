--- conflicted
+++ resolved
@@ -18,14 +18,20 @@
 from rdkit.Chem import CanonSmiles
 from tqdm import tqdm
 
-<<<<<<< HEAD
-from pyBiodatafuse.constants import BRIDGEDB_ENDPOINT
-from pyBiodatafuse.utils import read_datasource_file
-=======
 from pyBiodatafuse.constants import BRIDGEDB_ENDPOINT, PUBCHEM_COMPOUND, PUBCHEM_COMPOUND_CID
->>>>>>> 9f8f791a
 
 logger = logging.getLogger(__name__)
+
+
+def read_datasource_file() -> pd.DataFrame:
+    """Read the datasource file.
+
+    :returns: a DataFrame containing the data from the datasource file
+    """
+    with resources.path("pyBiodatafuse.resources", "datasources.csv") as df:
+        identifier_options = pd.read_csv(df)
+
+    return identifier_options
 
 
 def match_input_datasource(identifiers) -> str:
