#!/usr/bin/env python
# -*- coding: utf-8 -*-
"""Python file for queriying Bgee database (https://bgee.org)."""

import datetime
import os
import warnings
from string import Template

import pandas as pd
from SPARQLWrapper import JSON, SPARQLWrapper
from SPARQLWrapper.SPARQLExceptions import SPARQLWrapperException

from pyBiodatafuse.constants import BGEE, BGEE_ENDPOINT
from pyBiodatafuse.utils import collapse_data_sources, get_identifier_of_interest


<<<<<<< HEAD
def check_endpoint_bgee() -> bool:
    """Check the availability of the Bgee SPARQL endpoint.

=======
def test_sparql_endpoint_bgee(endpoint: str) -> bool:
    """Test the availability of the Bgee SPARQL endpoint.

    :param endpoint: Bgee SPARQL endpoint ("https://www.bgee.org/sparql/")
>>>>>>> 6ad68228
    :returns: True if the endpoint is available, False otherwise.
    """
    with open(os.path.dirname(__file__) + "/queries/bgee-get-last-modified.rq", "r") as fin:
        sparql_query = fin.read()

<<<<<<< HEAD
    sparql = SPARQLWrapper(BGEE_ENDPOINT)
=======
    sparql = SPARQLWrapper(endpoint)
>>>>>>> 6ad68228
    sparql.setReturnFormat(JSON)

    sparql.setQuery(sparql_query)

    try:
        sparql.queryAndConvert()
        return True
    except SPARQLWrapperException:
        return False


def get_version_bgee() -> dict:
    """Get version of Bgee RDF data from its SPARQL endpoint.

    # not sure if a version per-se can be retrieved, but the endpoint supports
    # http://purl.org/dc/terms/modified
    :returns: a dictionary containing the last modified date information
    """
    with open(os.path.dirname(__file__) + "/queries/bgee-get-last-modified.rq", "r") as fin:
        sparql_query = fin.read()

    sparql = SPARQLWrapper(BGEE_ENDPOINT)
    sparql.setReturnFormat(JSON)

    sparql.setQuery(sparql_query)
    res = sparql.queryAndConvert()

    bgee_version = {"bgee_version": res["results"]["bindings"][0]["date_modified"]["value"]}

    return bgee_version


def get_gene_expression(bridgedb_df: pd.DataFrame):
    """Query gene-tissue expression information from Bgee.

    :param bridgedb_df: BridgeDb output for creating the list of gene ids to query
    :returns: a DataFrame containing the Bgee output and dictionary of the Bgee metadata.
    """
    # Check if the DisGeNET API is available
    api_available = check_endpoint_bgee()

    if not api_available:
        warnings.warn(
            f"{BGEE} SPARQL endpoint is not available. Unable to retrieve data.", stacklevel=2
        )
        return pd.DataFrame(), {}

    # Record the start time
    start_time = datetime.datetime.now()

    data_df = get_identifier_of_interest(bridgedb_df, "Ensembl")
    gene_list = data_df["target"].tolist()
    gene_list = list(set(gene_list))

    query_gene_lists = []
    if len(gene_list) > 25:
        for i in range(0, len(gene_list), 25):
            tmp_list = gene_list[i : i + 25]
            query_gene_lists.append(" ".join(f'"{g}"' for g in tmp_list))

    else:
        query_gene_lists.append(" ".join(f'"{g}"' for g in gene_list))

    anat_entities_list = """
    blood
    bone marrow
    brain
    breast
    cardiovascular system
    digestive system
    heart
    immune organ
    kidney
    liver
    lung
    nervous system
    pancreas
    placenta
    reproductive system
    respiratory system
    skeletal system
    """

    anatomical_entities_list = anat_entities_list.split("\n")
    anatomical_entities_list = [
        anatomical_entity.strip()
        for anatomical_entity in anatomical_entities_list
        if anatomical_entity.strip() != ""
    ]

    with open(
        os.path.dirname(__file__) + "/queries/bgee-genes-tissues-expression-level.rq", "r"
    ) as fin:
        sparql_query = fin.read()

    sparql = SPARQLWrapper(BGEE_ENDPOINT)
    sparql.setReturnFormat(JSON)

    query_count = 0

    intermediate_df = pd.DataFrame()

    for gene_list_str in query_gene_lists:
        query_count += 1

        sparql_query_template = Template(sparql_query)

        for anatomical_entity in anatomical_entities_list:
            # for the query text, need to put each name in between quotes
            anatomical_entity = f'"{anatomical_entity}"'
            substit_dict = dict(gene_list=gene_list_str, anat_entities_list=anatomical_entity)
            sparql_query_template_sub = sparql_query_template.substitute(substit_dict)

            sparql.setQuery(sparql_query_template_sub)
            res = sparql.queryAndConvert()

            df = pd.DataFrame(res["results"]["bindings"])

            df = df.applymap(lambda x: x["value"])

            results_df = pd.concat([results_df, df])

    # Record the end time
    end_time = datetime.datetime.now()

    # Organize the annotation results as an array of dictionaries
    intermediate_df.rename(columns={"ensembl_id": "target"}, inplace=True)
    intermediate_df["anatomical_entity_id"] = intermediate_df["anatomical_entity_id"].apply(
        lambda x: x.split("/")[-1]
    )

<<<<<<< HEAD
=======
    intermediate_df["developmental_stage_id"] = intermediate_df["developmental_stage_id"].apply(
        lambda x: x.split("/")[-1]
    )

    # Record the end time
    end_time = datetime.datetime.now()

>>>>>>> 6ad68228
    # Metadata details
    # Get the current date and time
    current_date = datetime.datetime.now().strftime("%Y-%m-%d %H:%M:%S")

    # Calculate the time elapsed
    time_elapsed = str(end_time - start_time)

    # Add version to metadata file
    bgee_version = get_version_bgee()

    # Add the datasource, query, query time, and the date to metadata
    bgee_metadata = {
        "datasource": BGEE,
        "metadata": {"source_version": bgee_version},
        "query": {
            "size": len(gene_list),
            "time": time_elapsed,
            "date": current_date,
            "url": BGEE_ENDPOINT,
        },
    }

    # Merge the two DataFrames on the target column
    merged_df = collapse_data_sources(
        data_df=data_df,
        source_namespace="Ensembl",
        target_df=intermediate_df,
        common_cols=["target"],
        target_specific_cols=[
            "anatomical_entity_id",
            "anatomical_entity_name",
            "developmental_stage_id",
            "developmental_stage_name",
            "expression_level",
            "confidence_level",
        ],
        col_name=BGEE,
    )

    return merged_df, bgee_metadata<|MERGE_RESOLUTION|>--- conflicted
+++ resolved
@@ -15,26 +15,15 @@
 from pyBiodatafuse.utils import collapse_data_sources, get_identifier_of_interest
 
 
-<<<<<<< HEAD
 def check_endpoint_bgee() -> bool:
     """Check the availability of the Bgee SPARQL endpoint.
 
-=======
-def test_sparql_endpoint_bgee(endpoint: str) -> bool:
-    """Test the availability of the Bgee SPARQL endpoint.
-
-    :param endpoint: Bgee SPARQL endpoint ("https://www.bgee.org/sparql/")
->>>>>>> 6ad68228
     :returns: True if the endpoint is available, False otherwise.
     """
     with open(os.path.dirname(__file__) + "/queries/bgee-get-last-modified.rq", "r") as fin:
         sparql_query = fin.read()
 
-<<<<<<< HEAD
     sparql = SPARQLWrapper(BGEE_ENDPOINT)
-=======
-    sparql = SPARQLWrapper(endpoint)
->>>>>>> 6ad68228
     sparql.setReturnFormat(JSON)
 
     sparql.setQuery(sparql_query)
@@ -165,17 +154,10 @@
     intermediate_df["anatomical_entity_id"] = intermediate_df["anatomical_entity_id"].apply(
         lambda x: x.split("/")[-1]
     )
-
-<<<<<<< HEAD
-=======
     intermediate_df["developmental_stage_id"] = intermediate_df["developmental_stage_id"].apply(
         lambda x: x.split("/")[-1]
     )
-
-    # Record the end time
-    end_time = datetime.datetime.now()
-
->>>>>>> 6ad68228
+  
     # Metadata details
     # Get the current date and time
     current_date = datetime.datetime.now().strftime("%Y-%m-%d %H:%M:%S")
