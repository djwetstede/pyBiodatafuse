#!/usr/bin/env python
# -*- coding: utf-8 -*-

"""Python file for querying StringDB (https://string-db.org/)."""

import datetime
import logging
import warnings
import traceback
from time import time, sleep

import numpy as np
import pandas as pd
import requests
from requests.exceptions import RequestException

from pyBiodatafuse.constants import (
    NCBI_ENDPOINT,
    STRING,
    STRING_ENDPOINT,
    STRING_GENE_INPUT_ID,
    STRING_OUTPUT_DICT,
    STRING_PPI_COL,
<<<<<<< HEAD
    NCBI_ENDPOINT
=======
    STRING_GENE_LINK_ID,
>>>>>>> a48327b6
)
from pyBiodatafuse.utils import check_columns_against_constants, get_identifier_of_interest


logger = logging.getLogger("stringdb")

TIMEOUT = 10  # Timeout for requests in seconds


def check_endpoint_stringdb() -> bool:
    """Check the availability of the STRING Db endpoint.

    :returns: True if the endpoint is available, False otherwise.
    """
    try:
        response = requests.get(f"{STRING_ENDPOINT}/json/version", timeout=TIMEOUT)
        return response.status_code == 200
    except RequestException as e:
        logger.error("Error checking STRING Db endpoint: %s", e)
        return False


def get_version_stringdb() -> dict:
    """Get version of STRING-DB API.

    :returns: a dictionary containing the version information
    """
    try:
        version_call = requests.get(f"{STRING_ENDPOINT}/json/version", timeout=TIMEOUT).json()
        return {"source_version": version_call[0]["string_version"]}
    except RequestException as e:
        logger.error("Error getting STRING Db version: %s", e)
        return {"source_version": "unknown"}


def _format_data(row, string_ids_df, network_df):
    """Reformat STRING-DB response (Helper function).

    :param row: input_df row
    :param string_ids_df: STRING-DB response identifier DataFrame
    :param network_df: STRING-DB response annotation DataFrame
    :returns: StringDB reformatted annotation.
    """
    gene_ppi_links = []
    target_links_set = set()

<<<<<<< HEAD
    for _i, row_str in string_ids_df.iterrows():
        for _i, row_arr in network_df.iterrows():

            if row_arr["preferredName_A"] == row_str["preferredName"] and row["identifier"] == row_str["queryItem"]:
                for _i, row_str2 in string_ids_df.iterrows():
                    if row_str2["preferredName"] == row_arr["preferredName_B"]:
                        link = row_str2["queryItem"]

                if row_arr["preferredName_B"] not in target_links_set:
                    gene_ppi_links.append(
                        {
                            "stringdb_link_to": link,
                            STRING_GENE_INPUT_ID: f"{STRING_GENE_INPUT_ID}:{row_arr['stringId_B'].split('.')[1]}",
                            "score": row_arr["score"],
                            "gene_symbol": row_arr["preferredName_A"]
                        }
                    )
                    target_links_set.add(row_arr["preferredName_B"])

            elif row_arr["preferredName_B"] == row_str["preferredName"] and row["identifier"] == row_str["queryItem"]:
                for _i, row_str2 in string_ids_df.iterrows():
                    if row_str2["preferredName"] == row_arr["preferredName_A"]:
                        link = row_str2["queryItem"]


                if row_arr["preferredName_A"] not in target_links_set:
                    gene_ppi_links.append(
                        {
                            "stringdb_link_to": link,
                            STRING_GENE_INPUT_ID: row_arr["stringId_A"].split(".")[1],
                            "score": row_arr["score"],
                            "gene_symbol": row_arr["preferredName_B"],
                        }
                    )
                    target_links_set.add(row_arr["preferredName_A"])
=======
    for _, row_arr in network_df.iterrows():
        if (
            row_arr["preferredName_A"] == row["identifier"]
            and row_arr["preferredName_B"] not in target_links_set
        ):
            gene_ppi_links.append(
                {
                    "stringdb_link_to": row_arr["preferredName_B"],
                    STRING_GENE_INPUT_ID: row_arr["stringId_B"].split(".")[1],
                    "score": row_arr["score"],
                    STRING_GENE_LINK_ID: row_arr["stringId_A"].split(".")[1],
                }
            )
            target_links_set.add(row_arr["preferredName_B"])

        elif (
            row_arr["preferredName_B"] == row["identifier"]
            and row_arr["preferredName_A"] not in target_links_set
        ):
            gene_ppi_links.append(
                {
                    "stringdb_link_to": row_arr["preferredName_A"],
                    STRING_GENE_INPUT_ID: row_arr["stringId_A"].split(".")[1],
                    "score": row_arr["score"],
                    STRING_GENE_LINK_ID: row_arr["stringId_B"].split(".")[1],
                }
            )
            target_links_set.add(row_arr["preferredName_A"])
>>>>>>> a48327b6

    return gene_ppi_links


def get_string_ids(gene_list: list, species):
    """Get the String identifiers of the gene list."""
    params = {
        "identifiers": "\r".join(gene_list),  # your protein list
        "species": species,  # species NCBI identifier
        "limit": 1,  # only one (best) identifier per input protein
        "caller_identity": "github.com",  # your app name
    }

    try:
        results = requests.post(
            f"{STRING_ENDPOINT}/json/get_string_ids", data=params, timeout=TIMEOUT
        ).json()
        print(results)
        return results
    except RequestException as e:
        logger.error("Error getting STRING IDs: %s", e)
        return []


def _get_ppi_data(gene_ids: list, species) -> pd.DataFrame:
    """Get the String PPI interactions of the gene list."""
    params = {
        "identifiers": "%0d".join(gene_ids),  # your protein
        "species": species,  # species NCBI identifier
        "caller_identity": "github.com",  # your app name
    }

    try:
        response = requests.post(
            f"{STRING_ENDPOINT}/json/network", data=params, timeout=TIMEOUT
        ).json()
        return pd.DataFrame(response)
    except RequestException as e:
        logger.error("Error getting PPI data: %s", e)
        return pd.DataFrame()


def get_ppi(bridgedb_df: pd.DataFrame, species: str = "human"):
    """Annotate genes with protein-protein interactions from STRING-DB.

    :param bridgedb_df: BridgeDb output for creating the list of gene ids to query
    :param species: The species to query. All species that are supported by both NCBI and STRINGDB can be used.
    :returns: a DataFrame containing the StringDB output and dictionary of the metadata.
    """

    # Check if the endpoint is available
    if not check_endpoint_stringdb():
        warnings.warn(f"{STRING} endpoint is not available. Unable to retrieve data.", stacklevel=2)
        return pd.DataFrame(), {}

    string_version = get_version_stringdb()

    # Record the start time
    start_time = datetime.datetime.now()

    # Retrieve NCBI taxonomy identifier
<<<<<<< HEAD
    params = {
        "db": "taxonomy",
        "term": species,
        "retmode": "json" 
    }
=======
    params = {"db": "taxonomy", "term": species, "retmode": "json"}
>>>>>>> a48327b6
    response = requests.get(f"{NCBI_ENDPOINT}/entrez/eutils/esearch.fcgi", params=params).json()
    species_id = response["esearchresult"]["idlist"][0]

    data_df = get_identifier_of_interest(bridgedb_df, STRING_GENE_INPUT_ID).reset_index(drop=True)
    gene_list = list(set(data_df["target"].tolist()))

    # Return empty dataframe when only one input submitted
    if len(gene_list) == 1:
        warnings.warn(
            f"There is only one input gene/protein. Provide at least two input to extract their interactions from {STRING}.",
            stacklevel=2,
        )
        return pd.DataFrame(), {}

    # Get ids
    string_ids = get_string_ids(gene_list, species_id)
    if len(string_ids) == 0:
        return pd.DataFrame(), {}

    stringdb_ids_df = pd.DataFrame(string_ids)
    stringdb_ids_df.queryIndex = stringdb_ids_df.queryIndex.astype(str)

    # Get the PPI data
    network_df = _get_ppi_data(list(stringdb_ids_df.stringId.unique()), species_id)

    # Record the end time
    end_time = datetime.datetime.now()

    # Metadata details
    current_date = datetime.datetime.now().strftime("%Y-%m-%d %H:%M:%S")
    time_elapsed = str(end_time - start_time)
    num_new_edges = network_df.drop_duplicates(subset=["stringId_A", "stringId_B"]).shape[0]

    if num_new_edges != len(network_df):
        warnings.warn(
            f"The network_df in {STRING} annotator should be checked, please create an issue https://github.com/BioDataFuse/pyBiodatafuse/issues/.",
            stacklevel=2,
        )

    string_metadata = {
        "datasource": STRING,
        "metadata": {"source_version": string_version},
        "query": {
            "size": len(gene_list),
            "input_type": STRING_GENE_INPUT_ID,
            "number_of_added_edges": num_new_edges,
            "time": time_elapsed,
            "date": current_date,
            "url": STRING_ENDPOINT,
        },
    }

    if "stringId_A" not in network_df.columns:
        warnings.warn(
            f"There is no interaction between your input list based on {STRING}, {string_version}.",
            stacklevel=2,
        )
        return pd.DataFrame(), string_metadata

    # Format the data
<<<<<<< HEAD
    data_df[STRING_PPI_COL] = data_df.apply(lambda row: _format_data(row, stringdb_ids_df, network_df), axis=1)
=======
    data_df[STRING_PPI_COL] = data_df.apply(
        lambda row: _format_data(row, stringdb_ids_df, network_df), axis=1
    )
>>>>>>> a48327b6
    data_df[STRING_PPI_COL] = data_df[STRING_PPI_COL].apply(
        lambda x: ([{key: np.nan for key in STRING_OUTPUT_DICT}] if len(x) == 0 else x)
    )
    # Collect all ENSP IDs from network_df
    ensp_ids = set(network_df['stringId_A'].str.split('.').str[1]) | set(network_df['stringId_B'].str.split('.').str[1])
    # Get UniProt mapping
    uniprot_map = ensp_to_uniprot(list(ensp_ids))
    # Add 'Uniprot-TrEMBL' and 'Uniprot-TrEMBL_link' keys to each element in data_df[STRING_PPI_COL]
    data_df[STRING_PPI_COL] = data_df[STRING_PPI_COL].apply(
        lambda lst: (
            [
                {
                    **ppi,
                    "Uniprot-TrEMBL": uniprot_map.get(ppi.get(STRING_GENE_INPUT_ID, "")),
                    "Uniprot-TrEMBL_link": uniprot_map.get(ppi.get(STRING_GENE_LINK_ID, "")),
                }
                for ppi in lst
                if lst
            ]
            if lst
            else []
        )
    )
    return data_df, string_metadata


def ensp_to_uniprot(ensp_ids):
    """Retrieve UniProt IDs from Ensembl protein IDs (ENSP).

    :param ensp_ids: List of Ensembl protein IDs (ENSP)
    :return: Dictionary mapping ENSP IDs to UniProt IDs
    """
    ensp_to_uniprot_map = {}
    url = "https://rest.uniprot.org/idmapping/run"
    headers = {"Content-Type": "application/x-www-form-urlencoded"}
    data = {
        "from": "Ensembl_Protein",
        "to": "UniProtKB",
        "ids": ",".join(ensp_ids)
    }

    try:
        # Submit the ID mapping request
        response = requests.post(url, headers=headers, data=data)
        response.raise_for_status()
        job_id = response.json()["jobId"]

        # Check the status of the job
        status_url = f"https://rest.uniprot.org/idmapping/status/{job_id}"
        while True:
            try:
                status_response = requests.get(status_url)
                status_response.raise_for_status()
                status_data = status_response.json()
                if status_data.get("results"):
                    break  # Exit loop if the job is finished
                else:
                    sleep(10)
            except requests.HTTPError as e:
                logger.error("HTTP error occurred: %s", e)
                break
            except Exception as e:
                logger.error("An unexpected error occurred: %s", e)
                break

        # Retrieve the results
        result_url = f"https://rest.uniprot.org/idmapping/results/{job_id}"
        result_response = requests.get(result_url)
        result_response.raise_for_status()
        results = result_response.json()["results"]

        # Process the results
        for result in results:
            ensp_id = result["from"]
            uniprot_id = result["to"]
            ensp_to_uniprot_map[ensp_id] = uniprot_id

    except Exception as e:
        logger.error("Error during ID mapping: %s", e)

    return ensp_to_uniprot_map<|MERGE_RESOLUTION|>--- conflicted
+++ resolved
@@ -21,11 +21,7 @@
     STRING_GENE_INPUT_ID,
     STRING_OUTPUT_DICT,
     STRING_PPI_COL,
-<<<<<<< HEAD
-    NCBI_ENDPOINT
-=======
     STRING_GENE_LINK_ID,
->>>>>>> a48327b6
 )
 from pyBiodatafuse.utils import check_columns_against_constants, get_identifier_of_interest
 
@@ -72,43 +68,6 @@
     gene_ppi_links = []
     target_links_set = set()
 
-<<<<<<< HEAD
-    for _i, row_str in string_ids_df.iterrows():
-        for _i, row_arr in network_df.iterrows():
-
-            if row_arr["preferredName_A"] == row_str["preferredName"] and row["identifier"] == row_str["queryItem"]:
-                for _i, row_str2 in string_ids_df.iterrows():
-                    if row_str2["preferredName"] == row_arr["preferredName_B"]:
-                        link = row_str2["queryItem"]
-
-                if row_arr["preferredName_B"] not in target_links_set:
-                    gene_ppi_links.append(
-                        {
-                            "stringdb_link_to": link,
-                            STRING_GENE_INPUT_ID: f"{STRING_GENE_INPUT_ID}:{row_arr['stringId_B'].split('.')[1]}",
-                            "score": row_arr["score"],
-                            "gene_symbol": row_arr["preferredName_A"]
-                        }
-                    )
-                    target_links_set.add(row_arr["preferredName_B"])
-
-            elif row_arr["preferredName_B"] == row_str["preferredName"] and row["identifier"] == row_str["queryItem"]:
-                for _i, row_str2 in string_ids_df.iterrows():
-                    if row_str2["preferredName"] == row_arr["preferredName_A"]:
-                        link = row_str2["queryItem"]
-
-
-                if row_arr["preferredName_A"] not in target_links_set:
-                    gene_ppi_links.append(
-                        {
-                            "stringdb_link_to": link,
-                            STRING_GENE_INPUT_ID: row_arr["stringId_A"].split(".")[1],
-                            "score": row_arr["score"],
-                            "gene_symbol": row_arr["preferredName_B"],
-                        }
-                    )
-                    target_links_set.add(row_arr["preferredName_A"])
-=======
     for _, row_arr in network_df.iterrows():
         if (
             row_arr["preferredName_A"] == row["identifier"]
@@ -137,7 +96,6 @@
                 }
             )
             target_links_set.add(row_arr["preferredName_A"])
->>>>>>> a48327b6
 
     return gene_ppi_links
 
@@ -187,7 +145,6 @@
     :param species: The species to query. All species that are supported by both NCBI and STRINGDB can be used.
     :returns: a DataFrame containing the StringDB output and dictionary of the metadata.
     """
-
     # Check if the endpoint is available
     if not check_endpoint_stringdb():
         warnings.warn(f"{STRING} endpoint is not available. Unable to retrieve data.", stacklevel=2)
@@ -199,15 +156,7 @@
     start_time = datetime.datetime.now()
 
     # Retrieve NCBI taxonomy identifier
-<<<<<<< HEAD
-    params = {
-        "db": "taxonomy",
-        "term": species,
-        "retmode": "json" 
-    }
-=======
     params = {"db": "taxonomy", "term": species, "retmode": "json"}
->>>>>>> a48327b6
     response = requests.get(f"{NCBI_ENDPOINT}/entrez/eutils/esearch.fcgi", params=params).json()
     species_id = response["esearchresult"]["idlist"][0]
 
@@ -268,13 +217,9 @@
         return pd.DataFrame(), string_metadata
 
     # Format the data
-<<<<<<< HEAD
-    data_df[STRING_PPI_COL] = data_df.apply(lambda row: _format_data(row, stringdb_ids_df, network_df), axis=1)
-=======
     data_df[STRING_PPI_COL] = data_df.apply(
         lambda row: _format_data(row, stringdb_ids_df, network_df), axis=1
     )
->>>>>>> a48327b6
     data_df[STRING_PPI_COL] = data_df[STRING_PPI_COL].apply(
         lambda x: ([{key: np.nan for key in STRING_OUTPUT_DICT}] if len(x) == 0 else x)
     )
