#!/usr/bin/env python
# -*- coding: utf-8 -*-

"""Python file for queriying PubChem (https://pubchem.ncbi.nlm.nih.gov/)."""

import datetime
import os
import warnings
from string import Template
from typing import Tuple

import numpy as np
import pandas as pd
from SPARQLWrapper import JSON, SPARQLWrapper

from pyBiodatafuse.constants import PUBCHEM, PUBCHEM_ENDPOINT, PUBCHEM_INPUT_ID, PUBCHEM_OUTPUT_DICT
from pyBiodatafuse.utils import (
    check_columns_against_constants,
    collapse_data_sources,
    get_identifier_of_interest,
)


def check_endpoint_pubchem() -> bool:
    """Check the availability of the IDSM endpoint.

    :returns: True if the endpoint is available, False otherwise.
    """
    query_string = """SELECT * WHERE {
        <http://rdf.ncbi.nlm.nih.gov/pubchem/taxonomy> ?p ?o
        }
        LIMIT 1
        """
    sparql = SPARQLWrapper(PUBCHEM_ENDPOINT)
    sparql.setOnlyConneg(True)
    sparql.setQuery(query_string)
    try:
        sparql.query()
        return True
    except BaseException:
        return False


# TODO - Add metadata function. Currently, no metadata is returned from IDSM servers


def get_protein_molecule_screened(bridgedb_df: pd.DataFrame) -> Tuple[pd.DataFrame, dict]:
    """Query PubChem for molecules screened on proteins as targets.

    :param bridgedb_df: BridgeDb output for creating the list of gene ids to query.
    :returns: a DataFrame containing the PubChem output and dictionary of the PubChem metadata.
    """
    # Check if the IDSM endpoint is available
    api_available = check_endpoint_pubchem()
    if not api_available:
        warnings.warn(
            f"{PUBCHEM} endpoint is not available. Unable to retrieve data.", stacklevel=2
        )
        return pd.DataFrame(), {}

    # Record the start time
    start_time = datetime.datetime.now()

    data_df = get_identifier_of_interest(bridgedb_df, PUBCHEM_INPUT_ID)
    protein_list_str = data_df["target"].tolist()
    for i in range(len(protein_list_str)):
        protein_list_str[i] = "<http://purl.uniprot.org/uniprot/" + protein_list_str[i] + ">"

    protein_list_str = list(set(protein_list_str))

    query_protein_list = []

    if len(protein_list_str) > 25:
        for i in range(0, len(protein_list_str), 25):
            tmp_list = protein_list_str[i : i + 25]
            query_protein_list.append(" ".join(f"{g}" for g in tmp_list))

    else:
        query_protein_list.append(" ".join(f"{g}" for g in protein_list_str))

    with open(
        os.path.dirname(__file__) + "/queries/pubchem-proteins-screend-molecule.rq", "r"
    ) as fin:
        sparql_query = fin.read()

    sparql = SPARQLWrapper(PUBCHEM_ENDPOINT)
    sparql.setReturnFormat(JSON)
    sparql.setOnlyConneg(True)

    query_count = 0

    intermediate_df = pd.DataFrame()

    for protein_list_str in query_protein_list:
        query_count += 1

        sparql_query_template = Template(sparql_query)
        substit_dict = dict(protein_list=protein_list_str)
        sparql_query_template_sub = sparql_query_template.substitute(substit_dict)

        sparql.setQuery(sparql_query_template_sub)
        res = sparql.queryAndConvert()

        df = pd.DataFrame(res["results"]["bindings"])
        df = df.applymap(lambda x: x["value"], na_action="ignore")

        intermediate_df = pd.concat([intermediate_df, df], ignore_index=True)

    # Record the end time
    end_time = datetime.datetime.now()

    # Organize the annotation results as an array of dictionaries
    assay_endpoint_types = {
        "http://www.bioassayontology.org/bao#BAO_0000034": "Kd",
        "http://www.bioassayontology.org/bao#BAO_0000186": "AC50",
        "http://www.bioassayontology.org/bao#BAO_0000187": "CC50",
        "http://www.bioassayontology.org/bao#BAO_0000188": "EC50",
        "http://www.bioassayontology.org/bao#BAO_0000190": "IC50",
        "http://www.bioassayontology.org/bao#BAO_0000192": "Ki",
        "http://www.bioassayontology.org/bao#BAO_0002146": "MIC",
    }

    if not intermediate_df.empty:
        # drop multitarget assays
        intermediate_df.rename(
            columns={
                "compound_cid": "pubchem_compound_id",
                "upProt": "target",
                "assay": "pubchem_assay_id",
            },
            inplace=True,
        )
        intermediate_df["target_count"] = intermediate_df["target_count"].map(lambda x: int(x))
        intermediate_df = intermediate_df.drop(
            intermediate_df[intermediate_df["target_count"] > 1].index
        )
        intermediate_df = intermediate_df.drop(columns=["target_count"])
        # identifiers to values
        intermediate_df["upProt"] = intermediate_df["upProt"].map(lambda x: x[32:])
        intermediate_df["outcome"] = intermediate_df["outcome"].map(lambda x: x[47:])
        intermediate_df["pubchem_compound_id"] = intermediate_df["pubchem_compound_id"].map(
            lambda x: x[48:]
        )
        intermediate_df["pubchem_assay_id"] = intermediate_df["pubchem_assay_id"].map(
            lambda x: x[48:]
        )
        intermediate_df["assay_type"] = intermediate_df["assay_type"].map(
            lambda x: assay_endpoint_types[x]
        )
<<<<<<< HEAD
        # intermediate_df.rename(columns={"compound_cid": "pubchem_compound_id"}, inplace=True)
        target_columns = list(intermediate_df.columns)
        target_columns.remove("target")
    else:
        target_columns = list(intermediate_df.columns)
=======
        intermediate_df.rename(columns={"upProt": "target"}, inplace=True)

    # Check if all keys in df match the keys in OUTPUT_DICT
    check_columns_against_constants(
        data_df=intermediate_df,
        output_dict=PUBCHEM_OUTPUT_DICT,
        check_values_in=["outcome", "InChI"],
    )
>>>>>>> dba2f684

    # Merge the two DataFrames on the target column
    merged_df = collapse_data_sources(
        data_df=data_df,
        source_namespace=PUBCHEM_INPUT_ID,
        target_df=intermediate_df,
        common_cols=["target"],
        target_specific_cols=list(PUBCHEM_OUTPUT_DICT.keys()),
        col_name=f"{PUBCHEM}_Assays",
    )

    # if mappings exist but SPARQL returns empty response
<<<<<<< HEAD
    if (not merged_df.empty) and merged_df[f"{PUBCHEM}_assays"][0] is None:
        merged_df.drop_duplicates(subset=["identifier", f"{PUBCHEM}_assays"], inplace=True)

    elif not merged_df.empty:
        res_keys = merged_df[f"{PUBCHEM}_assays"][0][0].keys()
        # remove duplicate identifier and response row
        merged_df[f"{PUBCHEM}_assays"] = merged_df[f"{PUBCHEM}_assays"].map(
            lambda x: tuple(frozenset(d.items()) for d in x), na_action="ignore"
        )
        merged_df.drop_duplicates(subset=["identifier", f"{PUBCHEM}_assays"], inplace=True)
        merged_df[f"{PUBCHEM}_assays"] = merged_df[f"{PUBCHEM}_assays"].map(
=======
    if (not merged_df.empty) and merged_df[f"{PUBCHEM}_Assays"][0] is None:
        merged_df.drop_duplicates(subset=["identifier", "{PUBCHEM}_Assays"], inplace=True)

    elif not merged_df.empty:
        res_keys = merged_df[f"{PUBCHEM}_Assays"][0][0].keys()
        # remove duplicate identifier and response row
        merged_df[f"{PUBCHEM}_Assays"] = merged_df[f"{PUBCHEM}_Assays"].map(
            lambda x: tuple(frozenset(d.items()) for d in x), na_action="ignore"
        )
        merged_df.drop_duplicates(subset=["identifier", f"{PUBCHEM}_Assays"], inplace=True)
        merged_df[f"{PUBCHEM}_Assays"] = merged_df[f"{PUBCHEM}_Assays"].map(
>>>>>>> dba2f684
            lambda res_tup: list(dict((x, y) for x, y in res) for res in res_tup),
            na_action="ignore",
        )

        # drop rows with duplicate identifiers with empty response
        identifiers = merged_df["identifier"].unique()
        for identifier in identifiers:
            if merged_df.loc[merged_df["identifier"] == identifier].shape[0] > 1:
<<<<<<< HEAD
                mask = merged_df[f"{PUBCHEM}_assays"].apply(
=======
                mask = merged_df[f"{PUBCHEM}_Assays"].apply(
>>>>>>> dba2f684
                    lambda lst: all(
                        [
                            all([isinstance(val, float) and np.isnan(val) for val in dct.values()])
                            for dct in lst
                        ]
                    )
                )
                mask2 = merged_df["identifier"].apply(lambda x, id=identifier: x == id)
                merged_df.drop(merged_df[mask & mask2].index, inplace=True)

        # set default order to response dictionaries to keep output consistency
<<<<<<< HEAD
        merged_df[f"{PUBCHEM}_assays"] = merged_df[f"{PUBCHEM}_assays"].apply(
            lambda res: list(dict((k, r[k]) for k in res_keys) for r in res)
        )
        # set numerical identifiers to int to kepp output consistency
        merged_df[f"{PUBCHEM}_assays"] = merged_df[f"{PUBCHEM}_assays"].apply(
            lambda res: int_response_value_types(res, ["pubchem_compound_id", "pubchem_assay_id"])
=======
        merged_df[f"{PUBCHEM}_Assays"] = merged_df[f"{PUBCHEM}_Assays"].apply(
            lambda res: list(dict((k, r[k]) for k in res_keys) for r in res)
        )
        # set numerical identifiers to int to kepp output consistency
        merged_df[f"{PUBCHEM}_Assays"] = merged_df[f"{PUBCHEM}_Assays"].apply(
            lambda res: int_response_value_types(res, ["compound_cid"])
>>>>>>> dba2f684
        )
    merged_df.reset_index(drop=True, inplace=True)

    """Metdata details"""
    # Get the current date and time
    current_date = datetime.datetime.now().strftime("%Y-%m-%d %H:%M:%S")
    # Calculate the time elapsed
    time_elapsed = str(end_time - start_time)

    # Add the datasource, query, query time, and the date to metadata
    molmedb_metadata = {
        "datasource": PUBCHEM,
        "query": {
            "size": len(protein_list_str),
            "time": time_elapsed,
            "date": current_date,
            "url": PUBCHEM_ENDPOINT,
        },
    }

    return merged_df, molmedb_metadata


def int_response_value_types(resp_list: list, key_list: list):
    """Change values in response dictionaries to int to stay consistent with other Annotators.

    :param: resp_list: list of response dictionaries.
    :param: key_list: list of keys to change to int.
    :returns: resp_list with int values in response dictionaries on keys in key_list.
    """
    for r in resp_list:
        for k in key_list:
            try:
                r[k] = int(r[k])
            except ValueError:
                continue
    return resp_list<|MERGE_RESOLUTION|>--- conflicted
+++ resolved
@@ -147,13 +147,7 @@
         intermediate_df["assay_type"] = intermediate_df["assay_type"].map(
             lambda x: assay_endpoint_types[x]
         )
-<<<<<<< HEAD
-        # intermediate_df.rename(columns={"compound_cid": "pubchem_compound_id"}, inplace=True)
-        target_columns = list(intermediate_df.columns)
-        target_columns.remove("target")
-    else:
-        target_columns = list(intermediate_df.columns)
-=======
+
         intermediate_df.rename(columns={"upProt": "target"}, inplace=True)
 
     # Check if all keys in df match the keys in OUTPUT_DICT
@@ -162,7 +156,6 @@
         output_dict=PUBCHEM_OUTPUT_DICT,
         check_values_in=["outcome", "InChI"],
     )
->>>>>>> dba2f684
 
     # Merge the two DataFrames on the target column
     merged_df = collapse_data_sources(
@@ -175,19 +168,6 @@
     )
 
     # if mappings exist but SPARQL returns empty response
-<<<<<<< HEAD
-    if (not merged_df.empty) and merged_df[f"{PUBCHEM}_assays"][0] is None:
-        merged_df.drop_duplicates(subset=["identifier", f"{PUBCHEM}_assays"], inplace=True)
-
-    elif not merged_df.empty:
-        res_keys = merged_df[f"{PUBCHEM}_assays"][0][0].keys()
-        # remove duplicate identifier and response row
-        merged_df[f"{PUBCHEM}_assays"] = merged_df[f"{PUBCHEM}_assays"].map(
-            lambda x: tuple(frozenset(d.items()) for d in x), na_action="ignore"
-        )
-        merged_df.drop_duplicates(subset=["identifier", f"{PUBCHEM}_assays"], inplace=True)
-        merged_df[f"{PUBCHEM}_assays"] = merged_df[f"{PUBCHEM}_assays"].map(
-=======
     if (not merged_df.empty) and merged_df[f"{PUBCHEM}_Assays"][0] is None:
         merged_df.drop_duplicates(subset=["identifier", "{PUBCHEM}_Assays"], inplace=True)
 
@@ -199,7 +179,6 @@
         )
         merged_df.drop_duplicates(subset=["identifier", f"{PUBCHEM}_Assays"], inplace=True)
         merged_df[f"{PUBCHEM}_Assays"] = merged_df[f"{PUBCHEM}_Assays"].map(
->>>>>>> dba2f684
             lambda res_tup: list(dict((x, y) for x, y in res) for res in res_tup),
             na_action="ignore",
         )
@@ -208,11 +187,7 @@
         identifiers = merged_df["identifier"].unique()
         for identifier in identifiers:
             if merged_df.loc[merged_df["identifier"] == identifier].shape[0] > 1:
-<<<<<<< HEAD
-                mask = merged_df[f"{PUBCHEM}_assays"].apply(
-=======
                 mask = merged_df[f"{PUBCHEM}_Assays"].apply(
->>>>>>> dba2f684
                     lambda lst: all(
                         [
                             all([isinstance(val, float) and np.isnan(val) for val in dct.values()])
@@ -224,21 +199,12 @@
                 merged_df.drop(merged_df[mask & mask2].index, inplace=True)
 
         # set default order to response dictionaries to keep output consistency
-<<<<<<< HEAD
-        merged_df[f"{PUBCHEM}_assays"] = merged_df[f"{PUBCHEM}_assays"].apply(
-            lambda res: list(dict((k, r[k]) for k in res_keys) for r in res)
-        )
-        # set numerical identifiers to int to kepp output consistency
-        merged_df[f"{PUBCHEM}_assays"] = merged_df[f"{PUBCHEM}_assays"].apply(
-            lambda res: int_response_value_types(res, ["pubchem_compound_id", "pubchem_assay_id"])
-=======
         merged_df[f"{PUBCHEM}_Assays"] = merged_df[f"{PUBCHEM}_Assays"].apply(
             lambda res: list(dict((k, r[k]) for k in res_keys) for r in res)
         )
         # set numerical identifiers to int to kepp output consistency
         merged_df[f"{PUBCHEM}_Assays"] = merged_df[f"{PUBCHEM}_Assays"].apply(
-            lambda res: int_response_value_types(res, ["compound_cid"])
->>>>>>> dba2f684
+            lambda res: int_response_value_types(res, ["compound_cid", "pubchem_assay_id"])
         )
     merged_df.reset_index(drop=True, inplace=True)
 
