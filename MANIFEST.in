graft src
graft tests
graft resources
graft viz
prune scripts
prune notebooks
prune examples
prune tests/.pytest_cache

prune docs/build
prune docs/source/api

recursive-include docs/source *.py
recursive-include docs/source *.rst
recursive-include docs/source *.png
recursive-include resources *.csv
<<<<<<< HEAD
recursive-include examples *.ipynb
recursive-include examples *.py
recursive-include examples *.xls

=======
>>>>>>> 478f618f

global-exclude *.py[cod] __pycache__ *.so *.dylib .DS_Store *.gpickle

include README.md LICENSE *.txt
exclude tox.ini .bumpversion.cfg .readthedocs.yml .cruft.json CITATION.cff docker-compose.yml Dockerfile<|MERGE_RESOLUTION|>--- conflicted
+++ resolved
@@ -14,13 +14,6 @@
 recursive-include docs/source *.rst
 recursive-include docs/source *.png
 recursive-include resources *.csv
-<<<<<<< HEAD
-recursive-include examples *.ipynb
-recursive-include examples *.py
-recursive-include examples *.xls
-
-=======
->>>>>>> 478f618f
 
 global-exclude *.py[cod] __pycache__ *.so *.dylib .DS_Store *.gpickle
 
