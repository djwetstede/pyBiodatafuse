{
 "cells": [
  {
   "cell_type": "markdown",
   "metadata": {},
   "source": [
    "# Example 2: Metabolite workflow\n",
    "\n",
    "This notebook provides insights on how to use the tool if you have list of metabolites."
   ]
  },
  {
   "cell_type": "markdown",
   "metadata": {},
   "source": [
    "# Import modules"
   ]
  },
  {
   "cell_type": "code",
   "execution_count": null,
   "metadata": {},
   "outputs": [],
   "source": [
    "import pandas as pd\n",
    "\n",
    "from pyBiodatafuse import id_mapper\n",
    "from pyBiodatafuse.analyzer.summarize import BioGraph\n",
    "from pyBiodatafuse.annotators import molmedb, kegg, aopwiki",
    "from pyBiodatafuse.graph import saver\n",
    "from pyBiodatafuse.utils import combine_sources, create_or_append_to_metadata"
   ]
  },
  {
   "cell_type": "markdown",
   "metadata": {},
   "source": [
    "# Load list of metabolites/chemicals/compounds"
   ]
  },
  {
   "cell_type": "code",
   "execution_count": null,
   "metadata": {},
   "outputs": [
    {
     "data": {
      "text/plain": [
       "14"
      ]
     },
     "execution_count": 2,
     "metadata": {},
     "output_type": "execute_result"
    }
   ],
   "source": [
    "metabolites_of_interest = \"\"\"100208\n",
    "10040286\n",
    "10041551\n",
    "10025195\n",
    "5291\n",
    "6030\n",
    "1172\n",
    "1060\n",
    "8571\n",
    "697993\n",
    "21831736\n",
    "159603\n",
    "445643\n",
    "\"\"\"\n",
    "\n",
    "metabolite_list = metabolites_of_interest.split(\"\\n\")\n",
    "len(metabolite_list)"
   ]
  },
  {
   "cell_type": "code",
   "execution_count": null,
   "metadata": {},
   "outputs": [],
   "source": [
    "data_input = pd.DataFrame(metabolite_list, columns=[\"identifier\"])\n",
    "data_input.head()"
   ]
  },
  {
   "cell_type": "markdown",
   "metadata": {},
   "source": [
    "### Entity resolution using BridgeDB"
   ]
  },
  {
   "cell_type": "code",
   "execution_count": null,
   "metadata": {},
   "outputs": [],
   "source": [
    "bridgedb_df, bridgdb_metadata = id_mapper.bridgedb_xref(\n",
    "    identifiers=data_input,\n",
    "    input_species=\"Human\",\n",
    "    input_datasource=\"PubChem Compound\",\n",
    "    output_datasource=\"All\",\n",
    ")\n",
    "bridgedb_df.head()"
   ]
  },
  {
   "cell_type": "markdown",
   "metadata": {},
   "source": [
    "### Transporter inhibited from MolMeDB"
   ]
  },
  {
   "cell_type": "code",
   "execution_count": null,
   "metadata": {},
   "outputs": [
    {
     "name": "stderr",
     "output_type": "stream",
     "text": [
      "E:\\BioDataFuse\\pyBiodatafuse\\src\\pyBiodatafuse\\annotators\\molmedb.py:313: UserWarning: Not all values in column 'MolMeDB_uniprot_trembl_id' have the correct type '<class 'str'>'.\n",
      "  check_columns_against_constants(\n"
     ]
    },
    {
     "data": {
      "text/html": [
       "<div>\n",
       "<style scoped>\n",
       "    .dataframe tbody tr th:only-of-type {\n",
       "        vertical-align: middle;\n",
       "    }\n",
       "\n",
       "    .dataframe tbody tr th {\n",
       "        vertical-align: top;\n",
       "    }\n",
       "\n",
       "    .dataframe thead th {\n",
       "        text-align: right;\n",
       "    }\n",
       "</style>\n",
       "<table border=\"1\" class=\"dataframe\">\n",
       "  <thead>\n",
       "    <tr style=\"text-align: right;\">\n",
       "      <th></th>\n",
       "      <th>identifier</th>\n",
       "      <th>identifier.source</th>\n",
       "      <th>target</th>\n",
       "      <th>target.source</th>\n",
       "      <th>MolMeDB_transporter_inhibited</th>\n",
       "    </tr>\n",
       "  </thead>\n",
       "  <tbody>\n",
       "    <tr>\n",
       "      <th>0</th>\n",
       "      <td>100208</td>\n",
       "      <td>PubChem-compound</td>\n",
       "      <td>OFDNQWIFNXBECV-UHFFFAOYSA-N</td>\n",
       "      <td>InChIKey</td>\n",
       "      <td>[{'MolMeDB_uniprot_trembl_id': 'Uniprot-TrEMBL...</td>\n",
       "    </tr>\n",
       "    <tr>\n",
       "      <th>1</th>\n",
       "      <td>10025195</td>\n",
       "      <td>PubChem-compound</td>\n",
       "      <td>LEJRLSZVESQKJK-UHFFFAOYSA-N</td>\n",
       "      <td>InChIKey</td>\n",
       "      <td>[{'MolMeDB_uniprot_trembl_id': nan, 'MolMeDB_h...</td>\n",
       "    </tr>\n",
       "    <tr>\n",
       "      <th>2</th>\n",
       "      <td>10040286</td>\n",
       "      <td>PubChem-compound</td>\n",
       "      <td>FYGREZKTJIXWIH-UHFFFAOYSA-N</td>\n",
       "      <td>InChIKey</td>\n",
       "      <td>[{'MolMeDB_uniprot_trembl_id': nan, 'MolMeDB_h...</td>\n",
       "    </tr>\n",
       "    <tr>\n",
       "      <th>3</th>\n",
       "      <td>10041551</td>\n",
       "      <td>PubChem-compound</td>\n",
       "      <td>OVVBIIBBRZVPAL-UHFFFAOYSA-N</td>\n",
       "      <td>InChIKey</td>\n",
       "      <td>[{'MolMeDB_uniprot_trembl_id': 'Uniprot-TrEMBL...</td>\n",
       "    </tr>\n",
       "    <tr>\n",
       "      <th>4</th>\n",
       "      <td>1060</td>\n",
       "      <td>PubChem-compound</td>\n",
       "      <td>LCTONWCANYUPML-UHFFFAOYSA-N</td>\n",
       "      <td>InChIKey</td>\n",
       "      <td>[{'MolMeDB_uniprot_trembl_id': nan, 'MolMeDB_h...</td>\n",
       "    </tr>\n",
       "  </tbody>\n",
       "</table>\n",
       "</div>"
      ],
      "text/plain": [
       "  identifier identifier.source                       target target.source  \\\n",
       "0     100208  PubChem-compound  OFDNQWIFNXBECV-UHFFFAOYSA-N      InChIKey   \n",
       "1   10025195  PubChem-compound  LEJRLSZVESQKJK-UHFFFAOYSA-N      InChIKey   \n",
       "2   10040286  PubChem-compound  FYGREZKTJIXWIH-UHFFFAOYSA-N      InChIKey   \n",
       "3   10041551  PubChem-compound  OVVBIIBBRZVPAL-UHFFFAOYSA-N      InChIKey   \n",
       "4       1060  PubChem-compound  LCTONWCANYUPML-UHFFFAOYSA-N      InChIKey   \n",
       "\n",
       "                       MolMeDB_transporter_inhibited  \n",
       "0  [{'MolMeDB_uniprot_trembl_id': 'Uniprot-TrEMBL...  \n",
       "1  [{'MolMeDB_uniprot_trembl_id': nan, 'MolMeDB_h...  \n",
       "2  [{'MolMeDB_uniprot_trembl_id': nan, 'MolMeDB_h...  \n",
       "3  [{'MolMeDB_uniprot_trembl_id': 'Uniprot-TrEMBL...  \n",
       "4  [{'MolMeDB_uniprot_trembl_id': nan, 'MolMeDB_h...  "
      ]
     },
     "execution_count": 5,
     "metadata": {},
     "output_type": "execute_result"
    }
   ],
   "source": [
    "(\n",
    "    molmedb_transporter_inhibited_df,\n",
    "    molmedb_transporter_inhibited_metadata,\n",
    ") = molmedb.get_compound_gene_inhibitor(bridgedb_df=bridgedb_df)\n",
    "molmedb_transporter_inhibited_df.head()"
   ]
  },
  {
   "cell_type": "markdown",
   "metadata": {},
   "source": [
    "### AOPs from AOP-Wiki"
   ]
  },
  {
   "cell_type": "code",
   "execution_count": null,
   "metadata": {},
   "outputs": [
    {
     "name": "stderr",
     "output_type": "stream",
     "text": [
<<<<<<< HEAD
      "/Users/yojana/Documents/GitHub/pyBiodatafuse/src/pyBiodatafuse/annotators/molmedb.py:313: UserWarning: Not all values in column 'MolMeDB_uniprot_trembl_id' have the correct type '<class 'str'>'.\n",
      "  check_columns_against_constants(\n"
     ]
    },
    {
=======
      "Querying AOP_Wiki_RDF for compounds: 100%|██████████| 1/1 [00:01<00:00,  1.48s/it]\n",
      "E:\\BioDataFuse\\pyBiodatafuse\\src\\pyBiodatafuse\\annotators\\aopwiki.py:349: UserWarning: The intermediate_df in AOP_Wiki_RDF_compounds annotator should be checked, please create an issue on https://github.com/BioDataFuse/pyBiodatafuse/issues/.\n",
      "  give_annotator_warning(Cons.AOPWIKI_COMPOUND_COL)\n"
     ]
    },
    {
     "data": {
      "text/html": [
       "<div>\n",
       "<style scoped>\n",
       "    .dataframe tbody tr th:only-of-type {\n",
       "        vertical-align: middle;\n",
       "    }\n",
       "\n",
       "    .dataframe tbody tr th {\n",
       "        vertical-align: top;\n",
       "    }\n",
       "\n",
       "    .dataframe thead th {\n",
       "        text-align: right;\n",
       "    }\n",
       "</style>\n",
       "<table border=\"1\" class=\"dataframe\">\n",
       "  <thead>\n",
       "    <tr style=\"text-align: right;\">\n",
       "      <th></th>\n",
       "      <th>identifier</th>\n",
       "      <th>identifier.source</th>\n",
       "      <th>target</th>\n",
       "      <th>target.source</th>\n",
       "      <th>AOP_Wiki_RDF_compounds</th>\n",
       "    </tr>\n",
       "  </thead>\n",
       "  <tbody>\n",
       "    <tr>\n",
       "      <th>0</th>\n",
       "      <td>100208</td>\n",
       "      <td>PubChem-compound</td>\n",
       "      <td>100208</td>\n",
       "      <td>PubChem Compound</td>\n",
       "      <td>[{'aop': nan, 'aop_title': nan, 'MIE_title': n...</td>\n",
       "    </tr>\n",
       "    <tr>\n",
       "      <th>1</th>\n",
       "      <td>10025195</td>\n",
       "      <td>PubChem-compound</td>\n",
       "      <td>10025195</td>\n",
       "      <td>PubChem Compound</td>\n",
       "      <td>[{'aop': nan, 'aop_title': nan, 'MIE_title': n...</td>\n",
       "    </tr>\n",
       "    <tr>\n",
       "      <th>2</th>\n",
       "      <td>10040286</td>\n",
       "      <td>PubChem-compound</td>\n",
       "      <td>10040286</td>\n",
       "      <td>PubChem Compound</td>\n",
       "      <td>[{'aop': nan, 'aop_title': nan, 'MIE_title': n...</td>\n",
       "    </tr>\n",
       "    <tr>\n",
       "      <th>3</th>\n",
       "      <td>10041551</td>\n",
       "      <td>PubChem-compound</td>\n",
       "      <td>10041551</td>\n",
       "      <td>PubChem Compound</td>\n",
       "      <td>[{'aop': nan, 'aop_title': nan, 'MIE_title': n...</td>\n",
       "    </tr>\n",
       "    <tr>\n",
       "      <th>4</th>\n",
       "      <td>1060</td>\n",
       "      <td>PubChem-compound</td>\n",
       "      <td>1060</td>\n",
       "      <td>PubChem Compound</td>\n",
       "      <td>[{'aop': nan, 'aop_title': nan, 'MIE_title': n...</td>\n",
       "    </tr>\n",
       "  </tbody>\n",
       "</table>\n",
       "</div>"
      ],
      "text/plain": [
       "  identifier identifier.source    target     target.source  \\\n",
       "0     100208  PubChem-compound    100208  PubChem Compound   \n",
       "1   10025195  PubChem-compound  10025195  PubChem Compound   \n",
       "2   10040286  PubChem-compound  10040286  PubChem Compound   \n",
       "3   10041551  PubChem-compound  10041551  PubChem Compound   \n",
       "4       1060  PubChem-compound      1060  PubChem Compound   \n",
       "\n",
       "                              AOP_Wiki_RDF_compounds  \n",
       "0  [{'aop': nan, 'aop_title': nan, 'MIE_title': n...  \n",
       "1  [{'aop': nan, 'aop_title': nan, 'MIE_title': n...  \n",
       "2  [{'aop': nan, 'aop_title': nan, 'MIE_title': n...  \n",
       "3  [{'aop': nan, 'aop_title': nan, 'MIE_title': n...  \n",
       "4  [{'aop': nan, 'aop_title': nan, 'MIE_title': n...  "
      ]
     },
     "execution_count": 6,
     "metadata": {},
     "output_type": "execute_result"
    }
   ],
   "source": [
    "(\n",
    "    aopwiki_df,\n",
    "    aopwiki_metadata,\n",
    ") = aopwiki.get_aops(bridgedb_df=bridgedb_df)\n",
    "aopwiki_df.head()"
   ]
  },
  {
   "cell_type": "markdown",
   "metadata": {},
   "source": [
    "### Pathways from KEGG"
   ]
  },
  {
   "cell_type": "code",
   "execution_count": 7,
   "metadata": {},
   "outputs": [
    {
>>>>>>> 1679cb81
     "data": {
      "text/html": [
       "<div>\n",
       "<style scoped>\n",
       "    .dataframe tbody tr th:only-of-type {\n",
       "        vertical-align: middle;\n",
       "    }\n",
       "\n",
       "    .dataframe tbody tr th {\n",
       "        vertical-align: top;\n",
       "    }\n",
       "\n",
       "    .dataframe thead th {\n",
       "        text-align: right;\n",
       "    }\n",
       "</style>\n",
       "<table border=\"1\" class=\"dataframe\">\n",
       "  <thead>\n",
       "    <tr style=\"text-align: right;\">\n",
       "      <th></th>\n",
       "      <th>identifier</th>\n",
       "      <th>identifier.source</th>\n",
       "      <th>target</th>\n",
       "      <th>target.source</th>\n",
<<<<<<< HEAD
       "      <th>MolMeDB_transporter_inhibited</th>\n",
=======
       "      <th>KEGG_pathways</th>\n",
>>>>>>> 1679cb81
       "    </tr>\n",
       "  </thead>\n",
       "  <tbody>\n",
       "    <tr>\n",
       "      <th>0</th>\n",
       "      <td>100208</td>\n",
       "      <td>PubChem-compound</td>\n",
<<<<<<< HEAD
       "      <td>OFDNQWIFNXBECV-UHFFFAOYSA-N</td>\n",
       "      <td>InChIKey</td>\n",
       "      <td>[{'MolMeDB_uniprot_trembl_id': 'Uniprot-TrEMBL...</td>\n",
=======
       "      <td>C11280</td>\n",
       "      <td>KEGG Compound</td>\n",
       "      <td>[{'pathway_id': nan, 'pathway_label': nan, 'pa...</td>\n",
>>>>>>> 1679cb81
       "    </tr>\n",
       "    <tr>\n",
       "      <th>1</th>\n",
       "      <td>6030</td>\n",
       "      <td>PubChem-compound</td>\n",
<<<<<<< HEAD
       "      <td>LEJRLSZVESQKJK-UHFFFAOYSA-N</td>\n",
       "      <td>InChIKey</td>\n",
       "      <td>[{'MolMeDB_uniprot_trembl_id': nan, 'MolMeDB_h...</td>\n",
=======
       "      <td>C00105</td>\n",
       "      <td>KEGG Compound</td>\n",
       "      <td>[{'pathway_id': 'path:hsa00240', 'pathway_labe...</td>\n",
>>>>>>> 1679cb81
       "    </tr>\n",
       "    <tr>\n",
       "      <th>2</th>\n",
       "      <td>1172</td>\n",
       "      <td>PubChem-compound</td>\n",
<<<<<<< HEAD
       "      <td>FYGREZKTJIXWIH-UHFFFAOYSA-N</td>\n",
       "      <td>InChIKey</td>\n",
       "      <td>[{'MolMeDB_uniprot_trembl_id': nan, 'MolMeDB_h...</td>\n",
=======
       "      <td>C00105</td>\n",
       "      <td>KEGG Compound</td>\n",
       "      <td>[{'pathway_id': 'path:hsa00240', 'pathway_labe...</td>\n",
>>>>>>> 1679cb81
       "    </tr>\n",
       "    <tr>\n",
       "      <th>3</th>\n",
       "      <td>1060</td>\n",
       "      <td>PubChem-compound</td>\n",
<<<<<<< HEAD
       "      <td>OVVBIIBBRZVPAL-UHFFFAOYSA-N</td>\n",
       "      <td>InChIKey</td>\n",
       "      <td>[{'MolMeDB_uniprot_trembl_id': 'Uniprot-TrEMBL...</td>\n",
=======
       "      <td>C00022</td>\n",
       "      <td>KEGG Compound</td>\n",
       "      <td>[{'pathway_id': 'path:hsa00010', 'pathway_labe...</td>\n",
>>>>>>> 1679cb81
       "    </tr>\n",
       "    <tr>\n",
       "      <th>4</th>\n",
       "      <td>697993</td>\n",
       "      <td>PubChem-compound</td>\n",
<<<<<<< HEAD
       "      <td>KTUFNOKKBVMGRW-UHFFFAOYSA-N</td>\n",
       "      <td>InChIKey</td>\n",
       "      <td>[{'MolMeDB_uniprot_trembl_id': 'Uniprot-TrEMBL...</td>\n",
=======
       "      <td>C14437</td>\n",
       "      <td>KEGG Compound</td>\n",
       "      <td>[{'pathway_id': nan, 'pathway_label': nan, 'pa...</td>\n",
>>>>>>> 1679cb81
       "    </tr>\n",
       "  </tbody>\n",
       "</table>\n",
       "</div>"
      ],
      "text/plain": [
<<<<<<< HEAD
       "  identifier identifier.source                       target target.source  \\\n",
       "0     100208  PubChem-compound  OFDNQWIFNXBECV-UHFFFAOYSA-N      InChIKey   \n",
       "1   10025195  PubChem-compound  LEJRLSZVESQKJK-UHFFFAOYSA-N      InChIKey   \n",
       "2   10040286  PubChem-compound  FYGREZKTJIXWIH-UHFFFAOYSA-N      InChIKey   \n",
       "3   10041551  PubChem-compound  OVVBIIBBRZVPAL-UHFFFAOYSA-N      InChIKey   \n",
       "4       5291  PubChem-compound  KTUFNOKKBVMGRW-UHFFFAOYSA-N      InChIKey   \n",
       "\n",
       "                       MolMeDB_transporter_inhibited  \n",
       "0  [{'MolMeDB_uniprot_trembl_id': 'Uniprot-TrEMBL...  \n",
       "1  [{'MolMeDB_uniprot_trembl_id': nan, 'MolMeDB_h...  \n",
       "2  [{'MolMeDB_uniprot_trembl_id': nan, 'MolMeDB_h...  \n",
       "3  [{'MolMeDB_uniprot_trembl_id': 'Uniprot-TrEMBL...  \n",
       "4  [{'MolMeDB_uniprot_trembl_id': 'Uniprot-TrEMBL...  "
      ]
     },
     "execution_count": 5,
=======
       "  identifier identifier.source  target  target.source  \\\n",
       "0     100208  PubChem-compound  C11280  KEGG Compound   \n",
       "1       6030  PubChem-compound  C00105  KEGG Compound   \n",
       "2       1172  PubChem-compound  C00105  KEGG Compound   \n",
       "3       1060  PubChem-compound  C00022  KEGG Compound   \n",
       "4     697993  PubChem-compound  C14437  KEGG Compound   \n",
       "\n",
       "                                       KEGG_pathways  \n",
       "0  [{'pathway_id': nan, 'pathway_label': nan, 'pa...  \n",
       "1  [{'pathway_id': 'path:hsa00240', 'pathway_labe...  \n",
       "2  [{'pathway_id': 'path:hsa00240', 'pathway_labe...  \n",
       "3  [{'pathway_id': 'path:hsa00010', 'pathway_labe...  \n",
       "4  [{'pathway_id': nan, 'pathway_label': nan, 'pa...  "
      ]
     },
     "execution_count": 7,
>>>>>>> 1679cb81
     "metadata": {},
     "output_type": "execute_result"
    }
   ],
   "source": [
    "(\n",
<<<<<<< HEAD
    "    molmedb_transporter_inhibited_df,\n",
    "    molmedb_transporter_inhibited_metadata,\n",
    ") = molmedb.get_compound_gene_inhibitor(bridgedb_df=bridgdb_df)\n",
    "molmedb_transporter_inhibited_df.head()"
=======
    "    kegg_df,\n",
    "    kegg_metadata,\n",
    ") = kegg.get_pathways(bridgedb_df=bridgedb_df)\n",
    "kegg_df.head()"
>>>>>>> 1679cb81
   ]
  },
  {
   "cell_type": "markdown",
   "metadata": {},
   "source": [
    "### AOPs from AOP-Wiki"
   ]
  },
  {
   "cell_type": "code",
   "execution_count": 7,
   "metadata": {},
   "outputs": [],
   "source": [
    "(\n",
    "    aopwiki_df,\n",
    "    aopwiki_metadata,\n",
    ") = aopwiki.get_aops(bridgedb_df=bridgdb_df)\n",
    "aopwiki_df.head()"
   ]
  },
  {
   "cell_type": "markdown",
   "metadata": {},
   "source": [
    "# Create the BDF graph"
   ]
  },
  {
   "cell_type": "code",
   "execution_count": 12,
   "metadata": {},
   "outputs": [
    {
     "data": {
      "text/html": [
       "<div>\n",
       "<style scoped>\n",
       "    .dataframe tbody tr th:only-of-type {\n",
       "        vertical-align: middle;\n",
       "    }\n",
       "\n",
       "    .dataframe tbody tr th {\n",
       "        vertical-align: top;\n",
       "    }\n",
       "\n",
       "    .dataframe thead th {\n",
       "        text-align: right;\n",
       "    }\n",
       "</style>\n",
       "<table border=\"1\" class=\"dataframe\">\n",
       "  <thead>\n",
       "    <tr style=\"text-align: right;\">\n",
       "      <th></th>\n",
       "      <th>identifier</th>\n",
       "      <th>identifier.source</th>\n",
       "      <th>target</th>\n",
       "      <th>target.source</th>\n",
       "      <th>KEGG_pathways</th>\n",
       "      <th>MolMeDB_transporter_inhibited</th>\n",
       "      <th>AOP_Wiki_RDF_compounds</th>\n",
       "    </tr>\n",
       "  </thead>\n",
       "  <tbody>\n",
       "    <tr>\n",
       "      <th>0</th>\n",
       "      <td>100208</td>\n",
       "      <td>PubChem-compound</td>\n",
       "      <td>100208</td>\n",
       "      <td>PubChem Compound</td>\n",
       "      <td>[{'pathway_id': nan, 'pathway_label': nan, 'pa...</td>\n",
       "      <td>[{'MolMeDB_uniprot_trembl_id': 'Uniprot-TrEMBL...</td>\n",
       "      <td>[{'aop': nan, 'aop_title': nan, 'MIE_title': n...</td>\n",
       "    </tr>\n",
       "    <tr>\n",
       "      <th>1</th>\n",
       "      <td>10040286</td>\n",
       "      <td>PubChem-compound</td>\n",
       "      <td>10040286</td>\n",
       "      <td>PubChem Compound</td>\n",
       "      <td>NaN</td>\n",
       "      <td>[{'MolMeDB_uniprot_trembl_id': nan, 'MolMeDB_h...</td>\n",
       "      <td>[{'aop': nan, 'aop_title': nan, 'MIE_title': n...</td>\n",
       "    </tr>\n",
       "    <tr>\n",
       "      <th>2</th>\n",
       "      <td>10041551</td>\n",
       "      <td>PubChem-compound</td>\n",
       "      <td>10041551</td>\n",
       "      <td>PubChem Compound</td>\n",
       "      <td>NaN</td>\n",
       "      <td>[{'MolMeDB_uniprot_trembl_id': 'Uniprot-TrEMBL...</td>\n",
       "      <td>[{'aop': nan, 'aop_title': nan, 'MIE_title': n...</td>\n",
       "    </tr>\n",
       "    <tr>\n",
       "      <th>3</th>\n",
       "      <td>10025195</td>\n",
       "      <td>PubChem-compound</td>\n",
       "      <td>10025195</td>\n",
       "      <td>PubChem Compound</td>\n",
       "      <td>NaN</td>\n",
       "      <td>[{'MolMeDB_uniprot_trembl_id': nan, 'MolMeDB_h...</td>\n",
       "      <td>[{'aop': nan, 'aop_title': nan, 'MIE_title': n...</td>\n",
       "    </tr>\n",
       "    <tr>\n",
       "      <th>4</th>\n",
       "      <td>5291</td>\n",
       "      <td>PubChem-compound</td>\n",
       "      <td>5291</td>\n",
       "      <td>PubChem Compound</td>\n",
       "      <td>NaN</td>\n",
       "      <td>[{'MolMeDB_uniprot_trembl_id': 'Uniprot-TrEMBL...</td>\n",
       "      <td>[{'aop': nan, 'aop_title': nan, 'MIE_title': n...</td>\n",
       "    </tr>\n",
       "  </tbody>\n",
       "</table>\n",
       "</div>"
      ],
      "text/plain": [
       "  identifier identifier.source    target     target.source  \\\n",
       "0     100208  PubChem-compound    100208  PubChem Compound   \n",
       "1   10040286  PubChem-compound  10040286  PubChem Compound   \n",
       "2   10041551  PubChem-compound  10041551  PubChem Compound   \n",
       "3   10025195  PubChem-compound  10025195  PubChem Compound   \n",
       "4       5291  PubChem-compound      5291  PubChem Compound   \n",
       "\n",
       "                                       KEGG_pathways  \\\n",
       "0  [{'pathway_id': nan, 'pathway_label': nan, 'pa...   \n",
       "1                                                NaN   \n",
       "2                                                NaN   \n",
       "3                                                NaN   \n",
       "4                                                NaN   \n",
       "\n",
       "                       MolMeDB_transporter_inhibited  \\\n",
       "0  [{'MolMeDB_uniprot_trembl_id': 'Uniprot-TrEMBL...   \n",
       "1  [{'MolMeDB_uniprot_trembl_id': nan, 'MolMeDB_h...   \n",
       "2  [{'MolMeDB_uniprot_trembl_id': 'Uniprot-TrEMBL...   \n",
       "3  [{'MolMeDB_uniprot_trembl_id': nan, 'MolMeDB_h...   \n",
       "4  [{'MolMeDB_uniprot_trembl_id': 'Uniprot-TrEMBL...   \n",
       "\n",
       "                              AOP_Wiki_RDF_compounds  \n",
       "0  [{'aop': nan, 'aop_title': nan, 'MIE_title': n...  \n",
       "1  [{'aop': nan, 'aop_title': nan, 'MIE_title': n...  \n",
       "2  [{'aop': nan, 'aop_title': nan, 'MIE_title': n...  \n",
       "3  [{'aop': nan, 'aop_title': nan, 'MIE_title': n...  \n",
       "4  [{'aop': nan, 'aop_title': nan, 'MIE_title': n...  "
      ]
     },
     "execution_count": 12,
     "metadata": {},
     "output_type": "execute_result"
    }
   ],
   "source": [
    "combined_df = combine_sources(\n",
    "    bridgedb_df, df_list=[kegg_df, molmedb_transporter_inhibited_df, aopwiki_df]\n",
    ")\n",
    "combined_df.head()"
   ]
  },
  {
   "cell_type": "code",
   "execution_count": 9,
   "metadata": {},
   "outputs": [],
   "source": [
    "combined_metadata = create_or_append_to_metadata(\n",
    "    bridgdb_metadata, [kegg_metadata, molmedb_transporter_inhibited_metadata, aopwiki_metadata]\n",
    ")"
   ]
  },
  {
   "cell_type": "markdown",
   "metadata": {},
   "source": [
    "# Saving the graph"
   ]
  },
  {
   "cell_type": "code",
   "execution_count": 10,
   "metadata": {},
   "outputs": [],
   "source": [
    "import os\n",
    "\n",
    "DATA_DIR = \"./data/metabolite_workflow\"\n",
    "os.makedirs(DATA_DIR, exist_ok=True)"
   ]
  },
  {
   "cell_type": "code",
   "execution_count": 11,
   "metadata": {},
   "outputs": [
    {
     "name": "stderr",
     "output_type": "stream",
     "text": [
      "Combined DataFrame saved in ./data/metabolite_workflow/metabolite_workflow_df.pkl\n",
      "Metadata saved in ./data/metabolite_workflow/metabolite_workflow_metadata.pkl\n",
      "Building graph: 0it [00:00, ?it/s]\n",
      "Graph is built successfully\n",
      "Graph saved in: \n",
      " ./data/metabolite_workflow/metabolite_workflow_graph.pkl \n",
      " ./data/metabolite_workflow/metabolite_workflow_graph.gml\n",
      "Graph saved in ./data/metabolite_workflow/metabolite_workflow_graph.edgelist\n"
     ]
    }
   ],
   "source": [
    "pygraph = saver.save_graph(\n",
    "    combined_df=combined_df,\n",
    "    combined_metadata=combined_metadata,\n",
    "    graph_name=\"metabolite_workflow\",\n",
    "    graph_dir=DATA_DIR,\n",
    ")"
   ]
  },
  {
   "cell_type": "code",
   "execution_count": null,
   "metadata": {},
   "outputs": [],
   "source": [
    "print(pygraph)"
   ]
  },
  {
   "cell_type": "markdown",
   "metadata": {},
   "source": [
    "# Graph statistics"
   ]
  },
  {
   "cell_type": "code",
   "execution_count": null,
   "metadata": {},
   "outputs": [],
   "source": [
    "graph_obj = BioGraph(graph=pygraph)\n",
    "graph_obj.graph_summary"
   ]
  },
  {
   "cell_type": "code",
   "execution_count": null,
   "metadata": {},
   "outputs": [],
   "source": [
    "graph_obj.count_nodes_by_data_source(plot=True)"
   ]
  },
  {
   "cell_type": "code",
   "execution_count": null,
   "metadata": {},
   "outputs": [],
   "source": [
    "graph_obj.count_edge_by_data_source(plot=True)"
   ]
  }
 ],
 "metadata": {
  "kernelspec": {
   "display_name": ".venv",
   "language": "python",
   "name": "python3"
  },
  "language_info": {
   "codemirror_mode": {
    "name": "ipython",
    "version": 3
   },
   "file_extension": ".py",
   "mimetype": "text/x-python",
   "name": "python",
   "nbconvert_exporter": "python",
   "pygments_lexer": "ipython3",
   "version": "3.9.13"
  }
 },
 "nbformat": 4,
 "nbformat_minor": 4
}<|MERGE_RESOLUTION|>--- conflicted
+++ resolved
@@ -244,13 +244,6 @@
      "name": "stderr",
      "output_type": "stream",
      "text": [
-<<<<<<< HEAD
-      "/Users/yojana/Documents/GitHub/pyBiodatafuse/src/pyBiodatafuse/annotators/molmedb.py:313: UserWarning: Not all values in column 'MolMeDB_uniprot_trembl_id' have the correct type '<class 'str'>'.\n",
-      "  check_columns_against_constants(\n"
-     ]
-    },
-    {
-=======
       "Querying AOP_Wiki_RDF for compounds: 100%|██████████| 1/1 [00:01<00:00,  1.48s/it]\n",
       "E:\\BioDataFuse\\pyBiodatafuse\\src\\pyBiodatafuse\\annotators\\aopwiki.py:349: UserWarning: The intermediate_df in AOP_Wiki_RDF_compounds annotator should be checked, please create an issue on https://github.com/BioDataFuse/pyBiodatafuse/issues/.\n",
       "  give_annotator_warning(Cons.AOPWIKI_COMPOUND_COL)\n"
@@ -371,7 +364,6 @@
    "metadata": {},
    "outputs": [
     {
->>>>>>> 1679cb81
      "data": {
       "text/html": [
        "<div>\n",
@@ -396,11 +388,7 @@
        "      <th>identifier.source</th>\n",
        "      <th>target</th>\n",
        "      <th>target.source</th>\n",
-<<<<<<< HEAD
-       "      <th>MolMeDB_transporter_inhibited</th>\n",
-=======
        "      <th>KEGG_pathways</th>\n",
->>>>>>> 1679cb81
        "    </tr>\n",
        "  </thead>\n",
        "  <tbody>\n",
@@ -408,95 +396,47 @@
        "      <th>0</th>\n",
        "      <td>100208</td>\n",
        "      <td>PubChem-compound</td>\n",
-<<<<<<< HEAD
-       "      <td>OFDNQWIFNXBECV-UHFFFAOYSA-N</td>\n",
-       "      <td>InChIKey</td>\n",
-       "      <td>[{'MolMeDB_uniprot_trembl_id': 'Uniprot-TrEMBL...</td>\n",
-=======
        "      <td>C11280</td>\n",
        "      <td>KEGG Compound</td>\n",
        "      <td>[{'pathway_id': nan, 'pathway_label': nan, 'pa...</td>\n",
->>>>>>> 1679cb81
        "    </tr>\n",
        "    <tr>\n",
        "      <th>1</th>\n",
        "      <td>6030</td>\n",
        "      <td>PubChem-compound</td>\n",
-<<<<<<< HEAD
-       "      <td>LEJRLSZVESQKJK-UHFFFAOYSA-N</td>\n",
-       "      <td>InChIKey</td>\n",
-       "      <td>[{'MolMeDB_uniprot_trembl_id': nan, 'MolMeDB_h...</td>\n",
-=======
        "      <td>C00105</td>\n",
        "      <td>KEGG Compound</td>\n",
        "      <td>[{'pathway_id': 'path:hsa00240', 'pathway_labe...</td>\n",
->>>>>>> 1679cb81
        "    </tr>\n",
        "    <tr>\n",
        "      <th>2</th>\n",
        "      <td>1172</td>\n",
        "      <td>PubChem-compound</td>\n",
-<<<<<<< HEAD
-       "      <td>FYGREZKTJIXWIH-UHFFFAOYSA-N</td>\n",
-       "      <td>InChIKey</td>\n",
-       "      <td>[{'MolMeDB_uniprot_trembl_id': nan, 'MolMeDB_h...</td>\n",
-=======
        "      <td>C00105</td>\n",
        "      <td>KEGG Compound</td>\n",
        "      <td>[{'pathway_id': 'path:hsa00240', 'pathway_labe...</td>\n",
->>>>>>> 1679cb81
        "    </tr>\n",
        "    <tr>\n",
        "      <th>3</th>\n",
        "      <td>1060</td>\n",
        "      <td>PubChem-compound</td>\n",
-<<<<<<< HEAD
-       "      <td>OVVBIIBBRZVPAL-UHFFFAOYSA-N</td>\n",
-       "      <td>InChIKey</td>\n",
-       "      <td>[{'MolMeDB_uniprot_trembl_id': 'Uniprot-TrEMBL...</td>\n",
-=======
        "      <td>C00022</td>\n",
        "      <td>KEGG Compound</td>\n",
        "      <td>[{'pathway_id': 'path:hsa00010', 'pathway_labe...</td>\n",
->>>>>>> 1679cb81
        "    </tr>\n",
        "    <tr>\n",
        "      <th>4</th>\n",
        "      <td>697993</td>\n",
        "      <td>PubChem-compound</td>\n",
-<<<<<<< HEAD
-       "      <td>KTUFNOKKBVMGRW-UHFFFAOYSA-N</td>\n",
-       "      <td>InChIKey</td>\n",
-       "      <td>[{'MolMeDB_uniprot_trembl_id': 'Uniprot-TrEMBL...</td>\n",
-=======
        "      <td>C14437</td>\n",
        "      <td>KEGG Compound</td>\n",
        "      <td>[{'pathway_id': nan, 'pathway_label': nan, 'pa...</td>\n",
->>>>>>> 1679cb81
        "    </tr>\n",
        "  </tbody>\n",
        "</table>\n",
        "</div>"
       ],
       "text/plain": [
-<<<<<<< HEAD
-       "  identifier identifier.source                       target target.source  \\\n",
-       "0     100208  PubChem-compound  OFDNQWIFNXBECV-UHFFFAOYSA-N      InChIKey   \n",
-       "1   10025195  PubChem-compound  LEJRLSZVESQKJK-UHFFFAOYSA-N      InChIKey   \n",
-       "2   10040286  PubChem-compound  FYGREZKTJIXWIH-UHFFFAOYSA-N      InChIKey   \n",
-       "3   10041551  PubChem-compound  OVVBIIBBRZVPAL-UHFFFAOYSA-N      InChIKey   \n",
-       "4       5291  PubChem-compound  KTUFNOKKBVMGRW-UHFFFAOYSA-N      InChIKey   \n",
-       "\n",
-       "                       MolMeDB_transporter_inhibited  \n",
-       "0  [{'MolMeDB_uniprot_trembl_id': 'Uniprot-TrEMBL...  \n",
-       "1  [{'MolMeDB_uniprot_trembl_id': nan, 'MolMeDB_h...  \n",
-       "2  [{'MolMeDB_uniprot_trembl_id': nan, 'MolMeDB_h...  \n",
-       "3  [{'MolMeDB_uniprot_trembl_id': 'Uniprot-TrEMBL...  \n",
-       "4  [{'MolMeDB_uniprot_trembl_id': 'Uniprot-TrEMBL...  "
-      ]
-     },
-     "execution_count": 5,
-=======
        "  identifier identifier.source  target  target.source  \\\n",
        "0     100208  PubChem-compound  C11280  KEGG Compound   \n",
        "1       6030  PubChem-compound  C00105  KEGG Compound   \n",
@@ -513,24 +453,16 @@
       ]
      },
      "execution_count": 7,
->>>>>>> 1679cb81
      "metadata": {},
      "output_type": "execute_result"
     }
    ],
    "source": [
     "(\n",
-<<<<<<< HEAD
-    "    molmedb_transporter_inhibited_df,\n",
-    "    molmedb_transporter_inhibited_metadata,\n",
-    ") = molmedb.get_compound_gene_inhibitor(bridgedb_df=bridgdb_df)\n",
-    "molmedb_transporter_inhibited_df.head()"
-=======
     "    kegg_df,\n",
     "    kegg_metadata,\n",
     ") = kegg.get_pathways(bridgedb_df=bridgedb_df)\n",
     "kegg_df.head()"
->>>>>>> 1679cb81
    ]
   },
   {
@@ -542,7 +474,7 @@
   },
   {
    "cell_type": "code",
-   "execution_count": 7,
+   "execution_count": null,
    "metadata": {},
    "outputs": [],
    "source": [
