--- conflicted
+++ resolved
@@ -18,11 +18,7 @@
      "name": "stdout",
      "output_type": "stream",
      "text": [
-<<<<<<< HEAD
       "Current directory: /home/javi/pyBiodatafuse-1\n"
-=======
-      "Current directory: /home/javi/pyBiodatafuse-4\n"
->>>>>>> ab293dff
      ]
     }
    ],
@@ -92,41 +88,11 @@
   },
   {
    "cell_type": "code",
-   "execution_count": null,
+   "execution_count": 3,
    "metadata": {},
    "outputs": [
     {
      "data": {
-      "application/vnd.microsoft.datawrangler.viewer.v0+json": {
-       "columns": [
-        {
-         "name": "index",
-         "rawType": "int64",
-         "type": "integer"
-        },
-        {
-         "name": "identifier",
-         "rawType": "object",
-         "type": "string"
-        }
-       ],
-       "conversionMethod": "pd.DataFrame",
-       "ref": "c4df6470-a6dd-4258-a62b-2194f2af384a",
-       "rows": [
-        [
-         "0",
-         "ENSG00000139618"
-        ],
-        [
-         "1",
-         ""
-        ]
-       ],
-       "shape": {
-        "columns": 1,
-        "rows": 2
-       }
-      },
       "text/html": [
        "<div>\n",
        "<style scoped>\n",
@@ -152,29 +118,49 @@
        "  <tbody>\n",
        "    <tr>\n",
        "      <th>0</th>\n",
-       "      <td>ENSG00000139618</td>\n",
+       "      <td>SETD1A</td>\n",
        "    </tr>\n",
        "    <tr>\n",
        "      <th>1</th>\n",
-       "      <td></td>\n",
+       "      <td>CUL1</td>\n",
+       "    </tr>\n",
+       "    <tr>\n",
+       "      <th>2</th>\n",
+       "      <td>XPO7</td>\n",
+       "    </tr>\n",
+       "    <tr>\n",
+       "      <th>3</th>\n",
+       "      <td>GRIA3</td>\n",
+       "    </tr>\n",
+       "    <tr>\n",
+       "      <th>4</th>\n",
+       "      <td>GRIN2A</td>\n",
        "    </tr>\n",
        "  </tbody>\n",
        "</table>\n",
        "</div>"
       ],
       "text/plain": [
-       "        identifier\n",
-       "0  ENSG00000139618\n",
-       "1                 "
+       "  identifier\n",
+       "0     SETD1A\n",
+       "1       CUL1\n",
+       "2       XPO7\n",
+       "3      GRIA3\n",
+       "4     GRIN2A"
       ]
      },
-     "execution_count": 15,
+     "execution_count": 3,
      "metadata": {},
      "output_type": "execute_result"
     }
    ],
    "source": [
-    "genes_of_interest = \"\"\"BRCA2\n",
+    "genes_of_interest = \"\"\"SETD1A\n",
+    "CUL1\n",
+    "XPO7\n",
+    "GRIA3\n",
+    "GRIN2A\n",
+    "RB1CC1\n",
     "\"\"\"\n",
     "\n",
     "gene_list = genes_of_interest.split(\"\\n\")\n",
@@ -192,7 +178,7 @@
   },
   {
    "cell_type": "code",
-   "execution_count": 8,
+   "execution_count": 4,
    "metadata": {},
    "outputs": [],
    "source": [
@@ -202,7 +188,7 @@
   },
   {
    "cell_type": "code",
-   "execution_count": 9,
+   "execution_count": 5,
    "metadata": {},
    "outputs": [],
    "source": [
@@ -227,109 +213,8 @@
    ]
   },
   {
-   "cell_type": "markdown",
-   "metadata": {},
-   "source": [
-    "Alternatively, you can also skip `input_datasource` for most identifier types:"
-   ]
-  },
-  {
-   "cell_type": "code",
-   "execution_count": 18,
-   "metadata": {},
-   "outputs": [
-    {
-     "data": {
-      "application/vnd.microsoft.datawrangler.viewer.v0+json": {
-       "columns": [
-        {
-         "name": "index",
-         "rawType": "int64",
-         "type": "integer"
-        },
-        {
-         "name": "identifier.source",
-         "rawType": "object",
-         "type": "unknown"
-        },
-        {
-         "name": "target",
-         "rawType": "object",
-         "type": "unknown"
-        },
-        {
-         "name": "target.source",
-         "rawType": "object",
-         "type": "unknown"
-        },
-        {
-         "name": "identifier",
-         "rawType": "object",
-         "type": "unknown"
-        }
-       ],
-       "conversionMethod": "pd.DataFrame",
-       "ref": "e87c0ac7-a3b8-471a-9575-bf5d50ca13c9",
-       "rows": [],
-       "shape": {
-        "columns": 4,
-        "rows": 0
-       }
-      },
-      "text/html": [
-       "<div>\n",
-       "<style scoped>\n",
-       "    .dataframe tbody tr th:only-of-type {\n",
-       "        vertical-align: middle;\n",
-       "    }\n",
-       "\n",
-       "    .dataframe tbody tr th {\n",
-       "        vertical-align: top;\n",
-       "    }\n",
-       "\n",
-       "    .dataframe thead th {\n",
-       "        text-align: right;\n",
-       "    }\n",
-       "</style>\n",
-       "<table border=\"1\" class=\"dataframe\">\n",
-       "  <thead>\n",
-       "    <tr style=\"text-align: right;\">\n",
-       "      <th></th>\n",
-       "      <th>identifier.source</th>\n",
-       "      <th>target</th>\n",
-       "      <th>target.source</th>\n",
-       "      <th>identifier</th>\n",
-       "    </tr>\n",
-       "  </thead>\n",
-       "  <tbody>\n",
-       "  </tbody>\n",
-       "</table>\n",
-       "</div>"
-      ],
-      "text/plain": [
-       "Empty DataFrame\n",
-       "Columns: [identifier.source, target, target.source, identifier]\n",
-       "Index: []"
-      ]
-     },
-     "execution_count": 18,
-     "metadata": {},
-     "output_type": "execute_result"
-    }
-   ],
-   "source": [
-    "bridgedb_df_test, bridgedb_metadata_test = id_mapper.bridgedb_xref(\n",
-    "    identifiers=data_input,\n",
-    "    input_species=\"Human\",\n",
-    "    # input_datasource=\"HGNC\", # Commented out\n",
-    "    output_datasource=\"All\",\n",
-    ")\n",
-    "bridgedb_df_test"
-   ]
-  },
-  {
-   "cell_type": "code",
-   "execution_count": 11,
+   "cell_type": "code",
+   "execution_count": 6,
    "metadata": {},
    "outputs": [
     {
@@ -341,78 +226,6 @@
     },
     {
      "data": {
-      "application/vnd.microsoft.datawrangler.viewer.v0+json": {
-       "columns": [
-        {
-         "name": "index",
-         "rawType": "int64",
-         "type": "integer"
-        },
-        {
-         "name": "identifier",
-         "rawType": "object",
-         "type": "string"
-        },
-        {
-         "name": "identifier.source",
-         "rawType": "object",
-         "type": "string"
-        },
-        {
-         "name": "target",
-         "rawType": "object",
-         "type": "string"
-        },
-        {
-         "name": "target.source",
-         "rawType": "object",
-         "type": "string"
-        }
-       ],
-       "conversionMethod": "pd.DataFrame",
-       "ref": "6bf3e18f-f83c-4c6c-8417-fe607b358d1b",
-       "rows": [
-        [
-         "0",
-         "SETD1A",
-         "HGNC",
-         "3656701",
-         "Affy"
-        ],
-        [
-         "1",
-         "SETD1A",
-         "HGNC",
-         "uc289eha.1",
-         "UCSC Genome Browser"
-        ],
-        [
-         "2",
-         "SETD1A",
-         "HGNC",
-         "3656702",
-         "Affy"
-        ],
-        [
-         "3",
-         "SETD1A",
-         "HGNC",
-         "3656700",
-         "Affy"
-        ],
-        [
-         "4",
-         "SETD1A",
-         "HGNC",
-         "XP_006721169",
-         "RefSeq"
-        ]
-       ],
-       "shape": {
-        "columns": 4,
-        "rows": 5
-       }
-      },
       "text/html": [
        "<div>\n",
        "<style scoped>\n",
@@ -443,51 +256,51 @@
        "      <th>0</th>\n",
        "      <td>SETD1A</td>\n",
        "      <td>HGNC</td>\n",
-       "      <td>3656701</td>\n",
-       "      <td>Affy</td>\n",
+       "      <td>C9J2Z9</td>\n",
+       "      <td>Uniprot-TrEMBL</td>\n",
        "    </tr>\n",
        "    <tr>\n",
        "      <th>1</th>\n",
        "      <td>SETD1A</td>\n",
        "      <td>HGNC</td>\n",
-       "      <td>uc289eha.1</td>\n",
-       "      <td>UCSC Genome Browser</td>\n",
+       "      <td>ENSG00000099381</td>\n",
+       "      <td>Ensembl</td>\n",
        "    </tr>\n",
        "    <tr>\n",
        "      <th>2</th>\n",
        "      <td>SETD1A</td>\n",
        "      <td>HGNC</td>\n",
-       "      <td>3656702</td>\n",
-       "      <td>Affy</td>\n",
+       "      <td>HGNC:29010</td>\n",
+       "      <td>HGNC Accession Number</td>\n",
        "    </tr>\n",
        "    <tr>\n",
        "      <th>3</th>\n",
        "      <td>SETD1A</td>\n",
        "      <td>HGNC</td>\n",
-       "      <td>3656700</td>\n",
-       "      <td>Affy</td>\n",
+       "      <td>SETD1A</td>\n",
+       "      <td>HGNC</td>\n",
        "    </tr>\n",
        "    <tr>\n",
        "      <th>4</th>\n",
        "      <td>SETD1A</td>\n",
        "      <td>HGNC</td>\n",
-       "      <td>XP_006721169</td>\n",
-       "      <td>RefSeq</td>\n",
+       "      <td>9739</td>\n",
+       "      <td>NCBI Gene</td>\n",
        "    </tr>\n",
        "  </tbody>\n",
        "</table>\n",
        "</div>"
       ],
       "text/plain": [
-       "  identifier identifier.source        target        target.source\n",
-       "0     SETD1A              HGNC       3656701                 Affy\n",
-       "1     SETD1A              HGNC    uc289eha.1  UCSC Genome Browser\n",
-       "2     SETD1A              HGNC       3656702                 Affy\n",
-       "3     SETD1A              HGNC       3656700                 Affy\n",
-       "4     SETD1A              HGNC  XP_006721169               RefSeq"
+       "  identifier identifier.source           target          target.source\n",
+       "0     SETD1A              HGNC           C9J2Z9         Uniprot-TrEMBL\n",
+       "1     SETD1A              HGNC  ENSG00000099381                Ensembl\n",
+       "2     SETD1A              HGNC       HGNC:29010  HGNC Accession Number\n",
+       "3     SETD1A              HGNC           SETD1A                   HGNC\n",
+       "4     SETD1A              HGNC             9739              NCBI Gene"
       ]
      },
-     "execution_count": 11,
+     "execution_count": 6,
      "metadata": {},
      "output_type": "execute_result"
     }
@@ -634,10 +447,9 @@
    "source": [
     "from pyBiodatafuse.annotators import aopwikirdf\n",
     "\n",
-    "aop_df, aop_metadata = aopwikirdf.get_aops_from_gene(bridgedb_df=bridgedb_df,\n",
-    "                    db=\"aopwiki\",\n",
-    "                    input=\"gene\",\n",
-    "                    input_identifier=\"Ensembl\")\n",
+    "aop_df, aop_metadata = aopwikirdf.get_aops_from_gene(\n",
+    "    bridgedb_df=bridgedb_df, db=\"aopwiki\", input=\"gene\", input_identifier=\"Ensembl\"\n",
+    ")\n",
     "pd.DataFrame(pd.Series(aop_df.aopwiki[0][0]))"
    ]
   },
@@ -658,11 +470,7 @@
   },
   {
    "cell_type": "code",
-<<<<<<< HEAD
    "execution_count": 9,
-=======
-   "execution_count": 12,
->>>>>>> ab293dff
    "metadata": {},
    "outputs": [],
    "source": [
@@ -690,11 +498,7 @@
   },
   {
    "cell_type": "code",
-<<<<<<< HEAD
    "execution_count": 10,
-=======
-   "execution_count": 13,
->>>>>>> ab293dff
    "metadata": {},
    "outputs": [
     {
@@ -710,28 +514,16 @@
     }
    ],
    "source": [
-    "# import dotenv\n",
-    "\n",
-    "# disgenet_api_key = dotenv.dotenv_values(\".env\")[\"DISGENET_API_KEY\"]"
-   ]
-  },
-  {
-   "cell_type": "code",
-   "execution_count": 14,
-   "metadata": {},
-   "outputs": [
-    {
-     "ename": "NameError",
-     "evalue": "name 'disgenet_api_key' is not defined",
-     "output_type": "error",
-     "traceback": [
-      "\u001b[31m---------------------------------------------------------------------------\u001b[39m",
-      "\u001b[31mNameError\u001b[39m                                 Traceback (most recent call last)",
-      "\u001b[36mCell\u001b[39m\u001b[36m \u001b[39m\u001b[32mIn[14]\u001b[39m\u001b[32m, line 7\u001b[39m\n\u001b[32m      2\u001b[39m disgenet_metadata_path = os.path.join(base_dir, \u001b[33m\"\u001b[39m\u001b[33mexamples\u001b[39m\u001b[33m\"\u001b[39m, \u001b[33m\"\u001b[39m\u001b[33mdata\u001b[39m\u001b[33m\"\u001b[39m, \u001b[33m\"\u001b[39m\u001b[33mexample_disgenet_metadata.pkl\u001b[39m\u001b[33m\"\u001b[39m)\n\u001b[32m      5\u001b[39m \u001b[38;5;28;01mif\u001b[39;00m \u001b[38;5;129;01mnot\u001b[39;00m os.path.exists(disgenet_path):\n\u001b[32m      6\u001b[39m     disgenet_df, disgenet_metadata = disgenet.get_gene_disease(\n\u001b[32m----> \u001b[39m\u001b[32m7\u001b[39m         api_key=\u001b[43mdisgenet_api_key\u001b[49m, bridgedb_df=bridgedb_df\n\u001b[32m      8\u001b[39m     )\n\u001b[32m     10\u001b[39m     disgenet_df.to_pickle(disgenet_path)\n\u001b[32m     11\u001b[39m     \u001b[38;5;28;01mwith\u001b[39;00m \u001b[38;5;28mopen\u001b[39m(disgenet_metadata_path, \u001b[33m\"\u001b[39m\u001b[33mwb\u001b[39m\u001b[33m\"\u001b[39m) \u001b[38;5;28;01mas\u001b[39;00m file:\n",
-      "\u001b[31mNameError\u001b[39m: name 'disgenet_api_key' is not defined"
-     ]
-    }
-   ],
+    "import dotenv\n",
+    "\n",
+    "disgenet_api_key = dotenv.dotenv_values(\".env\")[\"DISGENET_API_KEY\"]"
+   ]
+  },
+  {
+   "cell_type": "code",
+   "execution_count": 9,
+   "metadata": {},
+   "outputs": [],
    "source": [
     "disgenet_path = os.path.join(base_dir, \"examples\", \"data\", \"example_disgenet.pkl\")\n",
     "disgenet_metadata_path = os.path.join(base_dir, \"examples\", \"data\", \"example_disgenet_metadata.pkl\")\n",
@@ -771,7 +563,7 @@
   },
   {
    "cell_type": "code",
-   "execution_count": null,
+   "execution_count": 11,
    "metadata": {},
    "outputs": [],
    "source": [
@@ -804,7 +596,7 @@
   },
   {
    "cell_type": "code",
-   "execution_count": null,
+   "execution_count": 12,
    "metadata": {},
    "outputs": [],
    "source": [
@@ -835,7 +627,7 @@
   },
   {
    "cell_type": "code",
-   "execution_count": null,
+   "execution_count": 13,
    "metadata": {},
    "outputs": [],
    "source": [
@@ -868,7 +660,7 @@
   },
   {
    "cell_type": "code",
-   "execution_count": null,
+   "execution_count": 14,
    "metadata": {},
    "outputs": [],
    "source": [
@@ -900,11 +692,7 @@
   },
   {
    "cell_type": "code",
-<<<<<<< HEAD
    "execution_count": 7,
-=======
-   "execution_count": null,
->>>>>>> ab293dff
    "metadata": {},
    "outputs": [],
    "source": [
@@ -937,7 +725,7 @@
   },
   {
    "cell_type": "code",
-   "execution_count": null,
+   "execution_count": 16,
    "metadata": {},
    "outputs": [],
    "source": [
@@ -970,7 +758,7 @@
   },
   {
    "cell_type": "code",
-   "execution_count": null,
+   "execution_count": 17,
    "metadata": {},
    "outputs": [],
    "source": [
@@ -1033,11 +821,10 @@
   },
   {
    "cell_type": "code",
-   "execution_count": null,
-   "metadata": {},
-   "outputs": [],
-   "source": [
-    "!rm examples/data/example_string*\n",
+   "execution_count": 19,
+   "metadata": {},
+   "outputs": [],
+   "source": [
     "string_path = os.path.join(base_dir, \"examples\", \"data\", \"example_string.pkl\")\n",
     "string_metadata_path = os.path.join(base_dir, \"examples\", \"data\", \"example_string_metadata.pkl\")\n",
     "\n",
@@ -1053,15 +840,6 @@
    ]
   },
   {
-   "cell_type": "code",
-   "execution_count": null,
-   "metadata": {},
-   "outputs": [],
-   "source": [
-    "ppi_df.StringDB_ppi[3]"
-   ]
-  },
-  {
    "cell_type": "markdown",
    "metadata": {},
    "source": [
@@ -1072,7 +850,7 @@
   },
   {
    "cell_type": "code",
-   "execution_count": null,
+   "execution_count": 20,
    "metadata": {},
    "outputs": [],
    "source": [
@@ -1080,7 +858,7 @@
     "    bridgedb_df,\n",
     "    [\n",
     "        bgee_df,\n",
-    "        # disgenet_df,\n",
+    "        disgenet_df,\n",
     "        minerva_df,\n",
     "        wikipathways_df,\n",
     "        opentargets_reactome_df,\n",
@@ -1095,7 +873,7 @@
   },
   {
    "cell_type": "code",
-   "execution_count": null,
+   "execution_count": 21,
    "metadata": {},
    "outputs": [],
    "source": [
@@ -1111,7 +889,7 @@
   },
   {
    "cell_type": "code",
-   "execution_count": null,
+   "execution_count": 22,
    "metadata": {},
    "outputs": [],
    "source": [
@@ -1123,7 +901,7 @@
   },
   {
    "cell_type": "code",
-   "execution_count": null,
+   "execution_count": 23,
    "metadata": {},
    "outputs": [],
    "source": [
@@ -1131,8 +909,8 @@
     "    bridgedb_metadata,\n",
     "    [\n",
     "        bgee_metadata,\n",
-    "        # disgenet_metadata,\n",
-    "        # opentargets_metadata,\n",
+    "        disgenet_metadata,\n",
+    "        opentargets_metadata,\n",
     "        opentargets_compound_metadata,\n",
     "        inhibitor_metadata,\n",
     "        pubchem_assay_metadata,\n",
@@ -1154,13 +932,16 @@
   },
   {
    "cell_type": "code",
-   "execution_count": null,
+   "execution_count": 24,
    "metadata": {},
    "outputs": [],
    "source": [
     "combined_df.to_pickle(os.path.join(base_dir, \"examples\", \"data\", \"example_df_shuffled.pkl\"))\n",
     "with open(\"example_metadata.pkl\", \"wb\") as out:\n",
-    "    pickle.dump(combined_metadata, out)"
+    "    pickle.dump(combined_metadata, out)\n",
+    "\n",
+    "with open(\"opentargets_disease_compound_df.pkl\", \"wb\") as out:\n",
+    "    pickle.dump(opentargets_metadata, out)"
    ]
   },
   {
@@ -1195,7 +976,7 @@
   },
   {
    "cell_type": "code",
-   "execution_count": null,
+   "execution_count": 26,
    "metadata": {},
    "outputs": [],
    "source": [
@@ -1213,7 +994,7 @@
   },
   {
    "cell_type": "code",
-   "execution_count": null,
+   "execution_count": 27,
    "metadata": {},
    "outputs": [],
    "source": [
@@ -1338,18 +1119,6 @@
    "execution_count": null,
    "metadata": {},
    "outputs": [],
-<<<<<<< HEAD
-=======
-   "source": [
-    "os.getcwd()"
-   ]
-  },
-  {
-   "cell_type": "code",
-   "execution_count": null,
-   "metadata": {},
-   "outputs": [],
->>>>>>> ab293dff
    "source": [
     "bridgedb_df"
    ]
@@ -1491,7 +1260,7 @@
   },
   {
    "cell_type": "code",
-   "execution_count": null,
+   "execution_count": 35,
    "metadata": {},
    "outputs": [],
    "source": [
@@ -1520,7 +1289,7 @@
   },
   {
    "cell_type": "code",
-   "execution_count": null,
+   "execution_count": 36,
    "metadata": {},
    "outputs": [],
    "source": [
@@ -1570,7 +1339,7 @@
  ],
  "metadata": {
   "kernelspec": {
-   "display_name": ".venv",
+   "display_name": "Python 3",
    "language": "python",
    "name": "python3"
   },
@@ -1584,7 +1353,7 @@
    "name": "python",
    "nbconvert_exporter": "python",
    "pygments_lexer": "ipython3",
-   "version": "3.11.11"
+   "version": "3.10.12"
   }
  },
  "nbformat": 4,
